[package]
name = "exonum-system-api"
version = "1.0.0-rc.1"
edition = "2018"
authors = ["The Exonum Team <contact@exonum.com>"]
homepage = "https://exonum.com/"
repository = "https://github.com/exonum/exonum"
documentation = "https://docs.rs/exonum-system-api"
readme = "README.md"
license = "Apache-2.0"
keywords = ["exonum", "http", "plugin"]
categories = ["cryptography"]
description = "System API plugin for the Exonum framework"

[badges]
travis-ci = { repository = "exonum/exonum" }

[dependencies]
exonum = { version = "1.0.0-rc.1", path = "../../exonum" }
exonum-api = { version = "1.0.0-rc.1", path = "../api" }
exonum-node = { version = "1.0.0-rc.1", path = "../../exonum-node" }

<<<<<<< HEAD
actix-web = { version = "2.0.0", default-features = false }
futures = "0.3.4"
=======
actix-web = { version = "0.7.18", default-features = false }
futures = "0.1.25"
semver = "0.9.0"
>>>>>>> 5d420c08
serde = "1.0"
serde_derive = "1.0"

[dev-dependencies]
actix-rt = "1.0.0"
exonum-testkit = { version = "1.0.0-rc.1", path = "../../test-suite/testkit", features = ["exonum-node"] }
pretty_assertions = "0.6.1"
failure = "0.1.5"<|MERGE_RESOLUTION|>--- conflicted
+++ resolved
@@ -20,14 +20,9 @@
 exonum-api = { version = "1.0.0-rc.1", path = "../api" }
 exonum-node = { version = "1.0.0-rc.1", path = "../../exonum-node" }
 
-<<<<<<< HEAD
 actix-web = { version = "2.0.0", default-features = false }
 futures = "0.3.4"
-=======
-actix-web = { version = "0.7.18", default-features = false }
-futures = "0.1.25"
 semver = "0.9.0"
->>>>>>> 5d420c08
 serde = "1.0"
 serde_derive = "1.0"
 
