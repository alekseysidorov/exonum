--- conflicted
+++ resolved
@@ -31,18 +31,11 @@
 pub mod schema;
 pub mod transactions;
 
-<<<<<<< HEAD
 use exonum::merkledb::BinaryValue;
+use exonum_derive::{ServiceDispatcher, ServiceFactory};
 use exonum_rust_runtime::{
     api::ServiceApiBuilder, CallContext, DispatcherError, ExecutionError, Service,
-=======
-use exonum::runtime::{
-    rust::{api::ServiceApiBuilder, CallContext, Service},
-    DispatcherError, ExecutionError,
->>>>>>> b8d5ff9a
 };
-use exonum_derive::{ServiceDispatcher, ServiceFactory};
-use exonum_merkledb::BinaryValue;
 
 use crate::{
     api::PublicApi as TimestampingApi,
