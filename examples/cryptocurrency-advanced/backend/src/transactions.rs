--- conflicted
+++ resolved
@@ -15,13 +15,8 @@
 //! Cryptocurrency transactions.
 
 use exonum::{
-<<<<<<< HEAD
-    crypto::PublicKey,
-    runtime::{CallContext, CommonError, ExecutionError},
-=======
     crypto::Hash,
-    runtime::{CallerAddress as Address, CommonError, ExecutionError},
->>>>>>> a85fdc22
+    runtime::{CallContext, CallerAddress as Address, CommonError, ExecutionError},
 };
 use exonum_derive::{exonum_interface, interface_method, BinaryValue, ExecutionFail, ObjectHash};
 use exonum_proto::ProtobufConvert;
