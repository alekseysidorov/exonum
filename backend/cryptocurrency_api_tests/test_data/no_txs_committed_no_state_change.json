--- conflicted
+++ resolved
@@ -2,32 +2,19 @@
   "block_info": {
     "block": {
       "height": "3",
-<<<<<<< HEAD
       "prev_hash": "f71c7d5c4510cabb862f81ea0429c184e30a3dd535a7ccf395242cc046ca0956",
       "proposer_id": 0,
       "schema_version": 0,
       "state_hash": "19fb0c33b4a39f42ab1fb4dc5781bf436ffadf072f6684fcaf408032b9d90080",
-=======
-      "prev_hash": "65b9eaf6c62aa9427ceb555758e5c59b7e9594dc9604c4d70e941cdd496843be",
-      "proposer_id": 0,
-      "schema_version": 0,
-      "state_hash": "bf1bbe5a301244083e9f77038b1fb44a98910e4c72666bab7011aa4966a20737",
->>>>>>> 4f2604ba
       "tx_count": 0,
       "tx_hash": "0000000000000000000000000000000000000000000000000000000000000000"
     },
     "precommits": [
       {
         "body": {
-<<<<<<< HEAD
           "block_hash": "4a020db7a2f9c0ed986435bc9cbe3b6baa9758e708f31725c16dd00f4b22606d",
           "height": "3",
           "propose_hash": "5e67a01862bffa8f7ef14cd2838aa5b033499d8d2f4b8a43c2ae8f2933524c19",
-=======
-          "block_hash": "d42bdea8f1939d9a7743454f5eae835f0f3fda2247b1efca189d29fcb1419d21",
-          "height": "3",
-          "propose_hash": "78903bcb334778e2c49e7d24c302f96bc07e41256c173fbf5efce4e9e063a628",
->>>>>>> 4f2604ba
           "round": 5,
           "time": {
             "nanos": 603000000,
@@ -39,23 +26,13 @@
         "network_id": 0,
         "protocol_version": 0,
         "service_id": 0,
-<<<<<<< HEAD
-        "signature": "d08f0d13ebbf95c9458b5dbf8b3900d49855441febcb8b62bcbad7aaced0dd05ee0e940a15068590a9c62b8b68aaeba13e0035e579cdc5770cc888f8d1a22a00"
+        "signature": "dbcee285f4697afe80840a1f1fc5c7e4d0da770d68beeb98d825756f51dd2fe618e56dfcb57ddae780353a5b869eeb0a67a395baf7a0a24a6fc4d38de298150b"
       },
       {
         "body": {
           "block_hash": "4a020db7a2f9c0ed986435bc9cbe3b6baa9758e708f31725c16dd00f4b22606d",
           "height": "3",
           "propose_hash": "5e67a01862bffa8f7ef14cd2838aa5b033499d8d2f4b8a43c2ae8f2933524c19",
-=======
-        "signature": "dbcee285f4697afe80840a1f1fc5c7e4d0da770d68beeb98d825756f51dd2fe618e56dfcb57ddae780353a5b869eeb0a67a395baf7a0a24a6fc4d38de298150b"
-      },
-      {
-        "body": {
-          "block_hash": "d42bdea8f1939d9a7743454f5eae835f0f3fda2247b1efca189d29fcb1419d21",
-          "height": "3",
-          "propose_hash": "78903bcb334778e2c49e7d24c302f96bc07e41256c173fbf5efce4e9e063a628",
->>>>>>> 4f2604ba
           "round": 5,
           "time": {
             "nanos": 603000000,
@@ -67,23 +44,13 @@
         "network_id": 0,
         "protocol_version": 0,
         "service_id": 0,
-<<<<<<< HEAD
-        "signature": "779e577535dc4b1819a4821e600ce290a668f3804fcb16c1c9d9299fa62cd69fa5e5f7e75c808cdfa7e6d766d656ff62f0c4edc0a1b7f51a76af4c68bc689702"
+        "signature": "dd915e4b83d4db0b9c8c6aeba33806561952f789ba124af86b3f846973e4c8d67e8507c15b6091568abc52f2f0f5d682152f7138cc590dce7ddcd342c985cc00"
       },
       {
         "body": {
           "block_hash": "4a020db7a2f9c0ed986435bc9cbe3b6baa9758e708f31725c16dd00f4b22606d",
           "height": "3",
           "propose_hash": "5e67a01862bffa8f7ef14cd2838aa5b033499d8d2f4b8a43c2ae8f2933524c19",
-=======
-        "signature": "dd915e4b83d4db0b9c8c6aeba33806561952f789ba124af86b3f846973e4c8d67e8507c15b6091568abc52f2f0f5d682152f7138cc590dce7ddcd342c985cc00"
-      },
-      {
-        "body": {
-          "block_hash": "d42bdea8f1939d9a7743454f5eae835f0f3fda2247b1efca189d29fcb1419d21",
-          "height": "3",
-          "propose_hash": "78903bcb334778e2c49e7d24c302f96bc07e41256c173fbf5efce4e9e063a628",
->>>>>>> 4f2604ba
           "round": 5,
           "time": {
             "nanos": 603000000,
@@ -95,11 +62,7 @@
         "network_id": 0,
         "protocol_version": 0,
         "service_id": 0,
-<<<<<<< HEAD
-        "signature": "ded120105b6a896c54585da188c55b59b369e4010fc0632a6015c6dc721c47168e2c8ccee119b8414b228b9c2567d2d3713306f2cab9bbd6b65b2e0a23cd8605"
-=======
         "signature": "ef1488ebef6c8150eff2c8aa4629d0a776a38ef7511ff41b0e1b70cbcf9866f5fe5e08b25cebc7e62f95fe04abd230943527e0cd58ed2b391267a2d420e83106"
->>>>>>> 4f2604ba
       }
     ]
   },
@@ -108,11 +71,7 @@
       "0101000011001000101110100011101001100001011100001111000010100010111110110110011100110110111011001110100010100110000000110101011101101110111101100011000010011010001101011110100000010000100100010001010110011001101111000110001000010001101101010101010010101001": {
         "val": "374ab59bf5c5fae25de32e730db81cac5bbb346e56965db6c0c7b964044406eb"
       },
-<<<<<<< HEAD
-      "1101111100111111011000011001100000000100101010010010111111011011010000000101011100011001001011011100010000111101110101110100100011101010011101111000101011011100010100101011110001001001100011001110100000000101001001001100000000010100101110000001000100011001": "d2aeccbb4b0f810c894555fa74f82cf1cd1799242c3dadd141bf2be553cab2ae"
-=======
       "1101111100111111011000011001100000000100101010010010111111011011010000000101011100011001001011011100010000111101110101110100100011101010011101111000101011011100010100101011110001001001100011001110100000000101001001001100000000010100101110000001000100011001": "db30a6f776729544070f8204bd93da4dc932290d861c6c305abf88802fa1709f"
->>>>>>> 4f2604ba
     },
     "value": {
       "0": {
