#![feature(custom_attribute)]
#![feature(type_ascription)]
#![feature(custom_derive)]
#![feature(plugin)]

#[macro_use]
extern crate rustless;
extern crate jsonway;
extern crate iron;
extern crate hyper;
extern crate valico;
extern crate env_logger;
extern crate clap;
extern crate serde;
extern crate serde_json;
extern crate time;
extern crate rand;
// extern crate hex;

extern crate exonum;
extern crate blockchain_explorer;
extern crate land_title;

//use land_title::cors::CORS;
//use iron::method::Method;

use std::net::SocketAddr;
use std::path::Path;
use std::thread;
use std::default::Default;

use clap::{Arg, App, SubCommand};
use rustless::json::ToJson;
use rustless::{Application, Api, Nesting, Versioning, Response, Client, ErrorResponse};
use rustless::batteries::cookie::{Cookie, CookieExt, CookieJar};
use rustless::batteries::swagger;
use rustless::errors;
use valico::json_dsl;
use hyper::status::StatusCode;
use serde_json::value::from_value;

use exonum::node::{Node, Configuration, TxSender, NodeChannel};
use exonum::storage::{Database, MemoryDB, LevelDB, LevelDBOptions};
use exonum::storage::{Result as StorageResult, Error as StorageError};
use exonum::crypto::{gen_keypair, PublicKey, SecretKey, HexValue, Hash, FromHexError};
use exonum::messages::Message;
use exonum::config::ConfigFile;
use exonum::node::config::GenesisConfig;
use blockchain_explorer::ValueNotFound;
use land_title::GeoPoint;


use land_title::{ObjectsBlockchain, ObjectTx, TxCreateOwner, TxCreateObject, TxTransferObject,
                 TxRemoveObject, TxRestoreObject, TxRegister};
use land_title::api::{ObjectsApi, NewObject};

pub type Channel<B> = TxSender<B, NodeChannel<B>>;

fn save_user(storage: &mut CookieJar, public_key: &PublicKey, secret_key: &SecretKey) {
    let p = storage.permanent();
    let add_cookie = |name: &str, value| {
        let mut cookie = Cookie::new(name.to_string(), value);
        cookie.path = Some("/".to_string());
        p.add(cookie)
    };

    add_cookie("public_key", public_key.to_hex());
    add_cookie("secret_key", secret_key.to_hex());
}

fn load_hex_value_from_cookie<'a>(storage: &'a CookieJar, key: &str) -> StorageResult<Vec<u8>> {
    if let Some(cookie) = storage.find(key) {
        println!("{}", cookie);
        if let Ok(value) = HexValue::from_hex(cookie.value) {
            return Ok(value);
        }
    }
    Err(StorageError::new(format!("Unable to find value with given key {}", key)))
}

fn load_user(storage: &CookieJar) -> StorageResult<(PublicKey, SecretKey)> {
    let p = storage.permanent();

    let public_key = PublicKey::from_slice(load_hex_value_from_cookie(&p, "public_key")?.as_ref());
    let secret_key = SecretKey::from_slice(load_hex_value_from_cookie(&p, "secret_key")?.as_ref());

    let public_key = public_key.ok_or(StorageError::new("Unable to read public key"))?;
    let secret_key = secret_key.ok_or(StorageError::new("Unable to read secret key"))?;
    Ok((public_key, secret_key))
}

fn send_transaction<'a, D: Database>(tx: ObjectTx,
                                     _: &Client<'a>,
                                     ch: Channel<ObjectsBlockchain<D>>)
                                     -> String {

    let tx_hash = tx.hash().to_hex();
    let result = ch.send(tx);
    println!("{:?}", result);
    tx_hash
}
fn send_tx<'a, D: Database>(tx: ObjectTx,
                            client: Client<'a>,
                            ch: Channel<ObjectsBlockchain<D>>)
                            -> Result<Client<'a>, ErrorResponse> {
    let tx_hash = send_transaction(tx, &client, ch);
    let json = &jsonway::object(|json| json.set("tx_hash", tx_hash)).unwrap();
    client.json(json)
}

fn run_node<D: Database>(blockchain: ObjectsBlockchain<D>,
                         node_cfg: Configuration,
                         port: Option<u16>,
                         origin: Option<String>) {
    if let Some(port) = port {

        let mut node = Node::new(blockchain.clone(), node_cfg.clone());

        let channel = node.channel();

        let api_thread = thread::spawn(move || {
            let channel = channel.clone();
            let blockchain = blockchain.clone();

            let api = Api::build(move |api| {
                // Specify API version
                api.version("v1", Versioning::Path);
                api.prefix("registry");

                api.error_formatter(|err, _media| {
                    let body;
                    let code;
                    if let Some(e) = err.downcast::<StorageError>() {
                        code = StatusCode::InternalServerError;
                        body = format!("An error in backend occured: {}", e);
                    } else if let Some(e) = err.downcast::<errors::NotMatch>() {
                        code = StatusCode::NotFound;
                        body = e.to_string();
                    } else if let Some(e) = err.downcast::<errors::Validation>() {
                        code = StatusCode::BadRequest;
                        body = e.to_string();
                    } else if let Some(e) = err.downcast::<ValueNotFound>() {
                        code = StatusCode::NotFound;
                        body = e.to_string();
                    } else if let Some(e) = err.downcast::<FromHexError>() {
                        code = StatusCode::BadRequest;
                        body = e.to_string();
                    } else {
                        code = StatusCode::NotImplemented;
                        body = format!("Unspecified error: {:?}", err);
                    }

                    let json = &jsonway::object(|json| json.set("message", body)).unwrap();
                    Some(Response::from_json(code, &json))
                });

                blockchain_explorer_api(api, blockchain.clone(), node_cfg);
                land_titles_api(api, blockchain.clone(), channel.clone());
                api.mount(swagger::create_api("docs"));
            });

            let listen_address: SocketAddr = format!("127.0.0.1:{}", port).parse().unwrap();

            let mut app = Application::new(api);

            swagger::enable(&mut app,
                            swagger::Spec {
                                info: swagger::Info {
                                    title: "LandTitles API".to_string(),
                                    description: Some("Simple API to demonstration".to_string()),
                                    contact: Some(swagger::Contact {
                                        name: "Aleksandr Marinenko".to_string(),
                                        url: Some("aleksandr.marinenko@xdev.re".to_string()),
                                        ..Default::default()
                                    }),
                                    license: Some(swagger::License {
                                        name: "Demo".to_string(),
                                        url: "http://exonum.com".to_string(),
                                    }),
                                    ..Default::default()
                                },
                                ..Default::default()
                            });

            let mut chain = iron::Chain::new(app);
            let api_key = b"abacabsasdainblabla23nx8Hasojd8";
            let cookie = ::rustless::batteries::cookie::new(api_key);

            let origin_url = {
                if let Some(origin) = origin {
                    origin
                } else {
                    String::from("*")
                }
            };

            println!("LandTitles node server started on {}, allowed origin is {}",
                     listen_address,
                     origin_url);

<<<<<<< HEAD
            //let cors = CORS::new(origin_url, vec![(vec![Method::Get, Method::Post], "owners".to_owned())]);
=======
            let cors = CORS::new(origin_url,
                                 vec![(vec![Method::Get, Method::Post], "owners".to_owned())]);
>>>>>>> 651e8d32

            chain.link(cookie);
            //chain.link_after(cors);
            iron::Iron::new(chain).http(listen_address).unwrap();
        });

        node.run().unwrap();
        api_thread.join().unwrap();
    } else {
        Node::new(blockchain, node_cfg).run().unwrap();
    }
}

fn blockchain_explorer_api<D: Database>(api: &mut Api,
                                        b1: ObjectsBlockchain<D>,
                                        cfg: Configuration) {
    blockchain_explorer::make_api::<ObjectsBlockchain<D>, ObjectTx>(api, b1, cfg);
}


fn land_titles_api<D: Database>(api: &mut Api,
                                blockchain: ObjectsBlockchain<D>,
                                channel: Channel<ObjectsBlockchain<D>>) {

    api.namespace("obm", move |api| {

        api.options("*",
                    move |endpoint| endpoint.handle(move |client, _| client.empty()));

        let ch = channel.clone();
        api.post("register", move |endpoint| {

            endpoint.params(|params| {
                params.req_typed("name", json_dsl::string());
            });

            endpoint.handle(move |client, params| {

                let name = params.find("name").unwrap().as_str().unwrap();

                let (pub_key, sec_key) = gen_keypair();
                {
                    let mut cookies = client.request.cookies();
                    save_user(&mut cookies, &pub_key, &sec_key);
                }
                let tx = TxRegister::new(&pub_key, &name, &sec_key);
                send_tx(ObjectTx::Register(tx), client, ch.clone())

            })
        });

        let b = blockchain.clone();
        api.get("result/:tx", move |endpoint| {

            endpoint.params(|params| {
                params.req_typed("tx", json_dsl::string());
            });

            endpoint.handle(move |client, params| {

                let (_, _) = {
                    let r = {
                        let cookies = client.request.cookies();
                        load_user(&cookies)
                    };
                    match r {
                        Ok((p, s)) => (p, s),
                        Err(e) => return client.error(e),
                    }
                };

                let hash = params.find("tx").unwrap().as_str().unwrap();
                match Hash::from_hex(hash) {
                    Ok(hash) => {
                        let obm = ObjectsApi::new(b.clone());

                        match obm.result(hash) {
                            Ok(Some(result)) => client.json(&result.to_json()),
                            Ok(None) => {
                                client.error(ValueNotFound::new("Unable to find transaction"))
                            }
                            Err(e) => client.error(e),
                        }
                    }
                    Err(_) => client.error(StorageError::new("Unable to decode transaction hash")),
                }

            })
        });

        let b = blockchain.clone();
        api.get("owners", move |endpoint| {
            endpoint.handle(move |client, _| {
                let obm = ObjectsApi::new(b.clone());
                match obm.owners_list() {
                    Ok(Some(info)) => client.json(&info.to_json()),
                    Ok(None) => client.error(ValueNotFound::new("Unable to find content")),
                    Err(e) => client.error(e),
                }
            })
        });

        let b = blockchain.clone();
        api.get("owners/:id", move |endpoint| {
            endpoint.params(|params| {
                params.req_typed("id", json_dsl::u64());
            });
            endpoint.handle(move |client, params| {

                let id = params.find("id").unwrap().as_u64().unwrap();
                let obm = ObjectsApi::new(b.clone());

                match obm.owner_info(id as u64) {
                    Ok(Some(info)) => client.json(&info.to_json()),
                    Ok(None) => client.error(ValueNotFound::new("Unable to get owner")),
                    Err(e) => client.error(e),
                }
            })
        });

        let b = blockchain.clone();
        api.get("objects/:id", move |endpoint| {
            endpoint.params(|params| {
                params.req_typed("id", json_dsl::u64());
            });
            endpoint.handle(move |client, params| {

                let id = params.find("id").unwrap().as_u64().unwrap();
                let obm = ObjectsApi::new(b.clone());

                match obm.object_info(id as u64) {
                    Ok(Some(info)) => client.json(&info.to_json()),
                    Ok(None) => client.error(ValueNotFound::new("Unable to get owner")),
                    Err(e) => client.error(e),
                }
            })
        });

        let ch = channel.clone();
        api.post("objects/transfer", move |endpoint| {
            endpoint.params(|params| {
                params.req_typed("id", json_dsl::u64());
                params.req_typed("owner_id", json_dsl::u64());
            });
            endpoint.handle(move |client, params| {

                let (pub_key, sec_key) = {
                    let r = {
                        let cookies = client.request.cookies();
                        load_user(&cookies)
                    };
                    match r {
                        Ok((p, s)) => (p, s),
                        Err(e) => return client.error(e),
                    }
                };

                let object_id = params.find("id").unwrap().as_u64().unwrap();
                let owner_id = params.find("owner_id").unwrap().as_u64().unwrap();
                let tx = TxTransferObject::new(&pub_key,
                                               object_id,
                                               owner_id,
                                               land_title::timestamp(),
                                               &sec_key);

                send_tx(ObjectTx::TransferObject(tx), client, ch.clone())
            })
        });

        let ch = channel.clone();
        api.delete("objects/:id", move |endpoint| {
            endpoint.params(|params| {
                params.req_typed("id", json_dsl::u64());
            });
            endpoint.handle(move |client, params| {

                let (pub_key, sec_key) = {
                    let r = {
                        let cookies = client.request.cookies();
                        load_user(&cookies)
                    };
                    match r {
                        Ok((p, s)) => (p, s),
                        Err(e) => return client.error(e),
                    }
                };

                let id = params.find("id").unwrap().as_u64().unwrap();
                let tx = TxRemoveObject::new(&pub_key, id, land_title::timestamp(), &sec_key);

                send_tx(ObjectTx::RemoveObject(tx), client, ch.clone())
            })
        });

        let ch = channel.clone();
        api.post("objects/restore", move |endpoint| {
            endpoint.params(|params| {
                params.req_typed("id", json_dsl::u64());
            });
            endpoint.handle(move |client, params| {

                let (pub_key, sec_key) = {
                    let r = {
                        let cookies = client.request.cookies();
                        load_user(&cookies)
                    };
                    match r {
                        Ok((p, s)) => (p, s),
                        Err(e) => return client.error(e),
                    }
                };

                let id = params.find("id").unwrap().as_u64().unwrap();
                let tx = TxRestoreObject::new(&pub_key, id, land_title::timestamp(), &sec_key);

                send_tx(ObjectTx::RestoreObject(tx), client, ch.clone())
            })
        });



        let ch = channel.clone();
        api.post("owners", move |endpoint| {

            endpoint.params(|params| {
                params.req_typed("firstname", json_dsl::string());
                params.req_typed("lastname", json_dsl::string());
            });

            endpoint.handle(move |client, params| {

                let firstname = params.find("firstname").unwrap().as_str().unwrap();
                let lastname = params.find("lastname").unwrap().as_str().unwrap();

                let (pub_key, sec_key) = {
                    let r = {
                        let cookies = client.request.cookies();
                        load_user(&cookies)
                    };
                    match r {
                        Ok((p, s)) => (p, s),
                        Err(e) => return client.error(e),
                    }
                };

                let tx = TxCreateOwner::new(&pub_key, &firstname, &lastname, &sec_key);

                send_tx(ObjectTx::CreateOwner(tx), client, ch.clone())

            })
        });

        let b = blockchain.clone();
        api.get("objects", move |endpoint| {
            endpoint.handle(move |client, _| {
                let obm = ObjectsApi::new(b.clone());
                match obm.objects_list() {
                    Ok(Some(info)) => client.json(&info.to_json()),
                    Ok(None) => client.error(ValueNotFound::new("Unable to find content")),
                    Err(e) => client.error(e),
                }
            })
        });

        let ch = channel.clone();
        api.post("objects", move |endpoint| {

            endpoint.params(|params| {
                params.req_typed("title", json_dsl::string());
                params.req_nested("points", json_dsl::array(), |params| {
                    params.req_typed("x", json_dsl::f64());
                    params.req_typed("y", json_dsl::f64());
                });
                params.req_typed("owner_id", json_dsl::u64());
                params.req_typed("deleted", json_dsl::boolean());
            });

            endpoint.handle(move |client, params| {
                let object_info = from_value::<NewObject>(params.clone()).unwrap();
                let (pub_key, sec_key) = {
                    let r = {
                        let cookies = client.request.cookies();
                        load_user(&cookies)
                    };
                    match r {
                        Ok((p, s)) => (p, s),
                        Err(e) => return client.error(e),
                    }
                };
                let points = GeoPoint::to_vec(&object_info.points);

                let tx = TxCreateObject::new(&pub_key,
                                             &object_info.title,
                                             &points,
                                             object_info.owner_id,
                                             &sec_key);

                send_tx(ObjectTx::CreateObject(tx), client, ch.clone())

            })

        });

    });
}

fn main() {
    env_logger::init().unwrap();

    let app = App::new("Land titles manager api")
        .version(env!("CARGO_PKG_VERSION"))
        .author("Aleksandr M. <aleksandr.marinenko@xdev.re>")
        .about("Demo lt validator node")
        .arg(Arg::with_name("CONFIG")
            .short("c")
            .long("config")
            .value_name("CONFIG_PATH")
            .help("Sets a node config file")
            .required(true)
            .takes_value(true))
        .subcommand(SubCommand::with_name("generate")
            .about("Generates default configuration file")
            .version(env!("CARGO_PKG_VERSION"))
            .author("Aleksandr M. <aleksandr.marinenko@xdev.re>")
            .arg(Arg::with_name("START_PORT")
                .short("p")
                .long("port")
                .value_name("START_PORT")
                .help("Port for first validator")
                .takes_value(true))
            .arg(Arg::with_name("COUNT")
                .help("Validators count")
                .required(true)
                .index(1)))
        .subcommand(SubCommand::with_name("run")
            .about("Run demo node with the given validator id")
            .version(env!("CARGO_PKG_VERSION"))
            .author("Aleksandr M. <aleksandr.marinenko@xdev.re>")
            .arg(Arg::with_name("LEVELDB_PATH")
                .short("d")
                .long("leveldb-path")
                .value_name("LEVELDB_PATH")
                .help("Use leveldb database with the given path")
                .takes_value(true))
            .arg(Arg::with_name("HTTP_PORT")
                .short("p")
                .long("port")
                .value_name("HTTP_PORT")
                .help("Run http server on given port")
                .takes_value(true))
            .arg(Arg::with_name("ORIGIN")
                .short("o")
                .long("origin")
                .value_name("ORIGIN")
                .help("Set origin for CORS")
                .takes_value(true))
            .arg(Arg::with_name("PEERS")
                .long("known-peers")
                .value_name("PEERS")
                .help("Comma separated list of known validator ids")
                .takes_value(true))
            .arg(Arg::with_name("VALIDATOR")
                .help("Sets a validator id")
                .required(true)
                .index(1)));

    let matches = app.get_matches();
    let path = Path::new(matches.value_of("CONFIG").unwrap());
    match matches.subcommand() {
        ("generate", Some(matches)) => {
            let count: u8 = matches.value_of("COUNT").unwrap().parse().unwrap();
            let port: Option<u16> = matches.value_of("START_PORT").map(|x| x.parse().unwrap());
            let cfg = GenesisConfig::gen(count, port);
            ConfigFile::save(&cfg, &path).unwrap();
            println!("The configuration was successfully written to file {:?}",
                     path);
        }
        ("run", Some(matches)) => {
            let cfg: GenesisConfig = ConfigFile::load(path).unwrap();
            let idx: usize = matches.value_of("VALIDATOR").unwrap().parse().unwrap();
            let port: Option<u16> = matches.value_of("HTTP_PORT").map(|x| x.parse().unwrap());
            let origin: Option<String> = matches.value_of("ORIGIN").map(|x| x.parse().unwrap());
            let peers = match matches.value_of("PEERS") {
                Some(string) => {
                    string.split(" ")
                        .map(|x| -> usize { x.parse().unwrap() })
                        .map(|x| cfg.validators[x].address)
                        .collect()
                }
                None => {
                    cfg.validators
                        .iter()
                        .map(|v| v.address)
                        .collect()
                }
            };
            let node_cfg = cfg.gen_node_configuration(idx, peers);
            match matches.value_of("LEVELDB_PATH") {
                Some(ref db_path) => {
                    println!("Using levedb storage with path: {}", db_path);
                    let mut options = LevelDBOptions::new();
                    options.create_if_missing = true;
                    let leveldb = LevelDB::new(&Path::new(db_path), options).unwrap();

                    let blockchain = ObjectsBlockchain { db: leveldb };
                    run_node(blockchain, node_cfg, port, origin);
                }
                None => {
                    println!("Using memorydb storage");

                    let blockchain = ObjectsBlockchain { db: MemoryDB::new() };
                    run_node(blockchain, node_cfg, port, origin);
                }
            };
        }
        _ => {
            unreachable!("Wrong subcommand");
        }
    }
}<|MERGE_RESOLUTION|>--- conflicted
+++ resolved
@@ -198,12 +198,7 @@
                      listen_address,
                      origin_url);
 
-<<<<<<< HEAD
             //let cors = CORS::new(origin_url, vec![(vec![Method::Get, Method::Post], "owners".to_owned())]);
-=======
-            let cors = CORS::new(origin_url,
-                                 vec![(vec![Method::Get, Method::Post], "owners".to_owned())]);
->>>>>>> 651e8d32
 
             chain.link(cookie);
             //chain.link_after(cors);
