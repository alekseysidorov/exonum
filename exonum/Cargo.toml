[package]
name = "exonum"
version = "0.5.1"
authors = ["The Exonum Team <exonum@bitfury.com>"]
homepage = "https://exonum.com/"
repository = "https://github.com/exonum/exonum"
documentation = "https://docs.rs/exonum"
readme = "README.md"
license = "Apache-2.0"
keywords = ["database", "distributed", "blockchain", "framework", "exonum"]
categories = ["cryptography", "database-implementations"]
description = "An extensible framework for blockchain software projects."

[badges]
travis-ci = { repository = "exonum/exonum" }

[dependencies]
log = "0.4.1"
byteorder = "1.1.0"
hex = "0.3.0"
bit-vec = "0.4.4"
vec_map = "0.8.0"
rand = "0.4.2"
serde = "1.0.10"
serde_derive = "1.0.10"
serde_json = "1.0.2"
toml = "0.4.2"
clap = "2.25.0"
term = "0.4.6"
colored = "1.5.2"
env_logger = "0.5.3"
hyper = "0.10.13"
cookie = "0.10.1"
router = "0.6.0"
iron = "0.6.0"
iron-cors = "0.7.0"
headers = "0.1.0"
params = "0.8.0"
mount = "0.4.0"
atty = "0.2.2"
bytes = "0.4.0"
futures = "0.1.14"
tokio-core = "0.1.9"
tokio-io = "0.1.2"
tokio-retry = "0.1.0"
tokio-timer = "0.1.2"
<<<<<<< HEAD
os_info = "0.6.0"
=======
failure = "0.1.1"
>>>>>>> e451c7de

exonum_rocksdb = "0.7"
exonum_sodiumoxide = "0.0.16"
exonum_profiler = { path = "../3rdparty/profiler", version = "0.1.2" }
exonum_flamer = { path = "../3rdparty/flamer", version = "0.1.6", optional = true }

[dev-dependencies]
pretty_assertions = "0.4.0"
tempdir = "0.3.5"
lazy_static = "1.0.0"

[features]
default = []
float_serialize = []
long_benchmarks = []
flame_profile = ["exonum_profiler/nomock", "exonum_flamer"]
metrics-log = []<|MERGE_RESOLUTION|>--- conflicted
+++ resolved
@@ -44,11 +44,8 @@
 tokio-io = "0.1.2"
 tokio-retry = "0.1.0"
 tokio-timer = "0.1.2"
-<<<<<<< HEAD
-os_info = "0.6.0"
-=======
 failure = "0.1.1"
->>>>>>> e451c7de
+os_info = "0.7.0"
 
 exonum_rocksdb = "0.7"
 exonum_sodiumoxide = "0.0.16"
