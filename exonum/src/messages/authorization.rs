use failure::Error;
use hex::{FromHex, ToHex};

use std::fmt;

use crate::crypto::{self, hash, CryptoHash, Hash, PublicKey, SecretKey, Signature};
use crate::messages::BinaryForm;
use crate::proto::{self, ProtobufConvert};

use exonum_merkledb::BinaryValue;
use protobuf::Message;
use serde::de::{self, Deserialize, Deserializer};
use std::borrow::Cow;

/// `SignedMessage` will verify the size of the buffer and the signature provided in it.
/// This allows to keep the raw message buffer, but avoid verifying its signature again
/// as every `SignedMessage` instance is guaranteed to have a correct signature.
#[derive(Serialize, Clone, Debug, PartialEq, Eq, Ord, PartialOrd)]
pub struct SignedMessage {
    exonum_msg: Vec<u8>,
    key: PublicKey,
    sign: Signature,
}

impl SignedMessage {
    // Creates new signed message.
    pub(crate) fn new(value: &[u8], author: PublicKey, secret_key: &SecretKey) -> SignedMessage {
        let signature = crypto::sign(&value, secret_key);
        let msg = SignedMessage {
            exonum_msg: value.to_vec(),
            key: author,
            sign: signature,
        };

        if msg.verify() {
            msg
        } else {
            panic!("Can't verify signature with given public key.");
        }
    }

<<<<<<< HEAD
    fn from_pb_no_verify(mut pb: <Self as ProtobufConvert>::ProtoStruct) -> Result<Self, Error> {
        Ok(Self {
            exonum_msg: pb.take_exonum_msg(),
            key: ProtobufConvert::from_pb(pb.take_key())?,
            sign: ProtobufConvert::from_pb(pb.take_sign())?,
        })
    }
=======
    /// Creates `SignedMessage` wrapper from the raw buffer.
    /// Checks binary format and signature.
    pub fn from_raw_buffer(buffer: Vec<u8>) -> Result<Self, Error> {
        ensure!(
            buffer.len() > EMPTY_SIGNED_MESSAGE_SIZE,
            "Message too short message_len = {}",
            buffer.len()
        );
        let signed = SignedMessage { raw: buffer };
        let pk = signed.author();
        let signature = signed.signature();
>>>>>>> f6deb4c7

    fn verify(&self) -> bool {
        crypto::verify(&self.sign, &self.exonum_msg, &self.key)
    }

    /// Key which was used to create signature.
    pub fn key(&self) -> &PublicKey {
        &self.key
    }

    /// Signature of the exonum message.
    pub fn signature(&self) -> &Signature {
        &self.sign
    }

    /// Signature of the exonum message.
    #[cfg(test)]
    pub fn signature_mut(&mut self) -> &mut Signature {
        &mut self.sign
    }

    /// Exonum message
    pub fn exonum_message(&self) -> &[u8] {
        &self.exonum_msg
    }
}

impl ProtobufConvert for SignedMessage {
    type ProtoStruct = proto::SignedMessage;

    fn to_pb(&self) -> Self::ProtoStruct {
        let mut msg = Self::ProtoStruct::new();
        msg.set_exonum_msg(ProtobufConvert::to_pb(&self.exonum_msg).into());
        msg.set_key(ProtobufConvert::to_pb(&self.key).into());
        msg.set_sign(ProtobufConvert::to_pb(&self.sign).into());
        msg
    }

    fn from_pb(pb: Self::ProtoStruct) -> Result<Self, Error> {
        let msg = Self::from_pb_no_verify(pb)?;
        ensure!(msg.verify(), "Failed to verify signature.");
        Ok(msg)
    }
}

impl BinaryForm for SignedMessage {
    fn encode(&self) -> std::result::Result<Vec<u8>, Error> {
        self.to_pb().write_to_bytes().map_err(Error::from)
    }

    fn decode(buffer: &[u8]) -> std::result::Result<Self, Error> {
        let mut pb = <Self as ProtobufConvert>::ProtoStruct::new();
        pb.merge_from_bytes(buffer)?;
        Self::from_pb(pb)
    }
}

impl BinaryValue for SignedMessage {
    fn to_bytes(&self) -> Vec<u8> {
        self.encode().unwrap()
    }

    fn from_bytes(value: Cow<[u8]>) -> Result<Self, failure::Error> {
        let mut pb = <Self as ProtobufConvert>::ProtoStruct::new();
        pb.merge_from_bytes(&value)?;
        Self::from_pb_no_verify(pb)
    }
}

impl CryptoHash for SignedMessage {
    fn hash(&self) -> Hash {
        let mut buff = Vec::new();
        buff.extend_from_slice(&self.exonum_msg);
        buff.extend_from_slice(self.key.as_ref());
        buff.extend_from_slice(self.sign.as_ref());
        hash(&buff)
    }
}

/// Purpose of this struct is to use default Deserialize implementation to write our own
/// deserializer which will check signature after deserialization.
#[derive(Deserialize)]
struct SignedMessageDeserializer {
    exonum_msg: Vec<u8>,
    key: PublicKey,
    sign: Signature,
}

impl<'de> Deserialize<'de> for SignedMessage {
    fn deserialize<D>(deserializer: D) -> Result<Self, D::Error>
    where
        D: Deserializer<'de>,
    {
        let des_msg = SignedMessageDeserializer::deserialize(deserializer)?;
        let msg = SignedMessage {
            exonum_msg: des_msg.exonum_msg,
            key: des_msg.key,
            sign: des_msg.sign,
        };

        if msg.verify() {
            Ok(msg)
        } else {
            Err(de::Error::custom(format_err!(
                "Can't verify message signature"
            )))
        }
    }
}

impl ToHex for SignedMessage {
    fn write_hex<W: fmt::Write>(&self, w: &mut W) -> fmt::Result {
        self.encode()
            .map_err(|_| std::fmt::Error)
            .and_then(|v| v.write_hex(w))
    }

    fn write_hex_upper<W: fmt::Write>(&self, w: &mut W) -> fmt::Result {
        self.encode()
            .map_err(|_| std::fmt::Error)
            .and_then(|v| v.write_hex_upper(w))
    }
}

/// Warning: This implementation checks signature which is slow operation.
impl FromHex for SignedMessage {
    type Error = Error;

    fn from_hex<T: AsRef<[u8]>>(v: T) -> Result<SignedMessage, Error> {
        let bytes = Vec::<u8>::from_hex(v)?;
        Self::decode(&bytes).map_err(Error::from)
    }
}<|MERGE_RESOLUTION|>--- conflicted
+++ resolved
@@ -3,51 +3,67 @@
 
 use std::fmt;
 
-use crate::crypto::{self, hash, CryptoHash, Hash, PublicKey, SecretKey, Signature};
-use crate::messages::BinaryForm;
-use crate::proto::{self, ProtobufConvert};
+use super::EMPTY_SIGNED_MESSAGE_SIZE;
+use crate::crypto::{
+    self, hash, Hash, PublicKey, SecretKey, Signature, PUBLIC_KEY_LENGTH, SIGNATURE_LENGTH,
+};
 
-use exonum_merkledb::BinaryValue;
-use protobuf::Message;
-use serde::de::{self, Deserialize, Deserializer};
-use std::borrow::Cow;
-
+/// `SignedMessage` can be constructed from a raw byte buffer which must have the following
+/// data layout:
+///
+/// | Position  | Stored data             |
+/// | - - - - - | - - - - - - - - - - - - |
+/// | `0..32`   | author's public key     |
+/// | `32`      | message class           |
+/// | `33`      | message type            |
+/// | `34..N`   | payload                 |
+/// | `N..N+64` | signature               |
+///
 /// `SignedMessage` will verify the size of the buffer and the signature provided in it.
 /// This allows to keep the raw message buffer, but avoid verifying its signature again
 /// as every `SignedMessage` instance is guaranteed to have a correct signature.
-#[derive(Serialize, Clone, Debug, PartialEq, Eq, Ord, PartialOrd)]
+#[derive(Serialize, Deserialize, Clone, Debug, PartialEq, Eq, Ord, PartialOrd)]
 pub struct SignedMessage {
-    exonum_msg: Vec<u8>,
-    key: PublicKey,
-    sign: Signature,
+    pub(in crate::messages) raw: Vec<u8>,
 }
 
 impl SignedMessage {
-    // Creates new signed message.
-    pub(crate) fn new(value: &[u8], author: PublicKey, secret_key: &SecretKey) -> SignedMessage {
-        let signature = crypto::sign(&value, secret_key);
-        let msg = SignedMessage {
-            exonum_msg: value.to_vec(),
-            key: author,
-            sign: signature,
-        };
-
-        if msg.verify() {
-            msg
-        } else {
-            panic!("Can't verify signature with given public key.");
-        }
+    /// Creates `SignedMessage` from parts.
+    pub(crate) fn new(
+        class: u8,
+        tag: u8,
+        value: &[u8],
+        author: PublicKey,
+        secret_key: &SecretKey,
+    ) -> SignedMessage {
+        let mut buffer = Vec::with_capacity(2 + value.len() + PUBLIC_KEY_LENGTH + SIGNATURE_LENGTH);
+        buffer.extend_from_slice(author.as_ref());
+        buffer.push(class);
+        buffer.push(tag);
+        buffer.extend_from_slice(value);
+        let signature = Self::sign(&buffer, secret_key).expect("Couldn't form signature");
+        buffer.extend_from_slice(signature.as_ref());
+        SignedMessage { raw: buffer }
     }
 
-<<<<<<< HEAD
-    fn from_pb_no_verify(mut pb: <Self as ProtobufConvert>::ProtoStruct) -> Result<Self, Error> {
-        Ok(Self {
-            exonum_msg: pb.take_exonum_msg(),
-            key: ProtobufConvert::from_pb(pb.take_key())?,
-            sign: ProtobufConvert::from_pb(pb.take_sign())?,
-        })
+    /// Creates `SignedMessage` from parts with specific signature.
+    #[cfg(test)]
+    pub(crate) fn new_with_signature(
+        class: u8,
+        tag: u8,
+        value: &[u8],
+        author: PublicKey,
+        signature: Signature,
+    ) -> SignedMessage {
+        let mut buffer = Vec::with_capacity(2 + value.len() + PUBLIC_KEY_LENGTH + SIGNATURE_LENGTH);
+        buffer.extend_from_slice(author.as_ref());
+        buffer.push(class);
+        buffer.push(tag);
+        buffer.extend_from_slice(value);
+        buffer.extend_from_slice(signature.as_ref());
+        SignedMessage { raw: buffer }
     }
-=======
+
     /// Creates `SignedMessage` wrapper from the raw buffer.
     /// Checks binary format and signature.
     pub fn from_raw_buffer(buffer: Vec<u8>) -> Result<Self, Error> {
@@ -59,128 +75,87 @@
         let signed = SignedMessage { raw: buffer };
         let pk = signed.author();
         let signature = signed.signature();
->>>>>>> f6deb4c7
 
-    fn verify(&self) -> bool {
-        crypto::verify(&self.sign, &self.exonum_msg, &self.key)
+        Self::verify(signed.data_without_signature(), &signature, &pk)?;
+
+        Ok(signed)
     }
 
-    /// Key which was used to create signature.
-    pub fn key(&self) -> &PublicKey {
-        &self.key
+    fn data_without_signature(&self) -> &[u8] {
+        debug_assert!(self.raw.len() > EMPTY_SIGNED_MESSAGE_SIZE);
+        let sign_idx = self.raw.len() - SIGNATURE_LENGTH;
+        &self.raw[0..sign_idx]
     }
 
-    /// Signature of the exonum message.
-    pub fn signature(&self) -> &Signature {
-        &self.sign
+    /// Creates `SignedMessage` from buffer, didn't verify buffer size nor signature.
+    pub(crate) fn from_vec_unchecked(buffer: Vec<u8>) -> Self {
+        SignedMessage { raw: buffer }
     }
 
-    /// Signature of the exonum message.
-    #[cfg(test)]
-    pub fn signature_mut(&mut self) -> &mut Signature {
-        &mut self.sign
+    /// Returns `PublicKey` of message author.
+    pub(in crate::messages) fn author(&self) -> PublicKey {
+        PublicKey::from_slice(&self.raw[0..PUBLIC_KEY_LENGTH]).expect("Couldn't read PublicKey")
     }
 
-    /// Exonum message
-    pub fn exonum_message(&self) -> &[u8] {
-        &self.exonum_msg
-    }
-}
-
-impl ProtobufConvert for SignedMessage {
-    type ProtoStruct = proto::SignedMessage;
-
-    fn to_pb(&self) -> Self::ProtoStruct {
-        let mut msg = Self::ProtoStruct::new();
-        msg.set_exonum_msg(ProtobufConvert::to_pb(&self.exonum_msg).into());
-        msg.set_key(ProtobufConvert::to_pb(&self.key).into());
-        msg.set_sign(ProtobufConvert::to_pb(&self.sign).into());
-        msg
+    /// Returns message class, which is an ID inside protocol.
+    pub(in crate::messages) fn message_class(&self) -> u8 {
+        self.raw[PUBLIC_KEY_LENGTH]
     }
 
-    fn from_pb(pb: Self::ProtoStruct) -> Result<Self, Error> {
-        let msg = Self::from_pb_no_verify(pb)?;
-        ensure!(msg.verify(), "Failed to verify signature.");
-        Ok(msg)
-    }
-}
-
-impl BinaryForm for SignedMessage {
-    fn encode(&self) -> std::result::Result<Vec<u8>, Error> {
-        self.to_pb().write_to_bytes().map_err(Error::from)
+    /// Returns message type, which is an ID inside some class of messages.
+    pub(in crate::messages) fn message_type(&self) -> u8 {
+        self.raw[PUBLIC_KEY_LENGTH + 1]
     }
 
-    fn decode(buffer: &[u8]) -> std::result::Result<Self, Error> {
-        let mut pb = <Self as ProtobufConvert>::ProtoStruct::new();
-        pb.merge_from_bytes(buffer)?;
-        Self::from_pb(pb)
-    }
-}
-
-impl BinaryValue for SignedMessage {
-    fn to_bytes(&self) -> Vec<u8> {
-        self.encode().unwrap()
+    /// Returns serialized payload of the message.
+    pub(in crate::messages) fn payload(&self) -> &[u8] {
+        let sign_idx = self.raw.len() - SIGNATURE_LENGTH;
+        &self.raw[PUBLIC_KEY_LENGTH + 2..sign_idx]
     }
 
-    fn from_bytes(value: Cow<[u8]>) -> Result<Self, failure::Error> {
-        let mut pb = <Self as ProtobufConvert>::ProtoStruct::new();
-        pb.merge_from_bytes(&value)?;
-        Self::from_pb_no_verify(pb)
+    /// Returns ed25519 signature for this message.
+    pub(in crate::messages) fn signature(&self) -> Signature {
+        let sign_idx = self.raw.len() - SIGNATURE_LENGTH;
+        Signature::from_slice(&self.raw[sign_idx..]).expect("Couldn't read signature")
     }
-}
 
-impl CryptoHash for SignedMessage {
-    fn hash(&self) -> Hash {
-        let mut buff = Vec::new();
-        buff.extend_from_slice(&self.exonum_msg);
-        buff.extend_from_slice(self.key.as_ref());
-        buff.extend_from_slice(self.sign.as_ref());
-        hash(&buff)
+    /// Returns byte array representation of internal data.
+    pub fn raw(&self) -> &[u8] {
+        &self.raw
     }
-}
 
-/// Purpose of this struct is to use default Deserialize implementation to write our own
-/// deserializer which will check signature after deserialization.
-#[derive(Deserialize)]
-struct SignedMessageDeserializer {
-    exonum_msg: Vec<u8>,
-    key: PublicKey,
-    sign: Signature,
-}
+    /// Calculates a hash of inner data.
+    pub fn hash(&self) -> Hash {
+        hash(&self.raw)
+    }
 
-impl<'de> Deserialize<'de> for SignedMessage {
-    fn deserialize<D>(deserializer: D) -> Result<Self, D::Error>
-    where
-        D: Deserializer<'de>,
-    {
-        let des_msg = SignedMessageDeserializer::deserialize(deserializer)?;
-        let msg = SignedMessage {
-            exonum_msg: des_msg.exonum_msg,
-            key: des_msg.key,
-            sign: des_msg.sign,
-        };
+    /// Signs buffer with `secret_key`.
+    /// This method returns ed25519 signature.
+    fn sign(full_buffer: &[u8], secret_key: &SecretKey) -> Result<Signature, Error> {
+        let signature = crypto::sign(&full_buffer, secret_key);
+        Ok(signature)
+    }
 
-        if msg.verify() {
-            Ok(msg)
-        } else {
-            Err(de::Error::custom(format_err!(
-                "Can't verify message signature"
-            )))
+    /// Verifies buffer integrity, and authenticate buffer.
+    fn verify(
+        full_buffer: &[u8],
+        signature: &Signature,
+        public_key: &PublicKey,
+    ) -> Result<(), Error> {
+        if !crypto::verify(signature, &full_buffer, &public_key) {
+            bail!("Cannot verify message.");
         }
+        Ok(())
     }
 }
 
 impl ToHex for SignedMessage {
     fn write_hex<W: fmt::Write>(&self, w: &mut W) -> fmt::Result {
-        self.encode()
-            .map_err(|_| std::fmt::Error)
-            .and_then(|v| v.write_hex(w))
+        self.raw.write_hex(w)
     }
 
     fn write_hex_upper<W: fmt::Write>(&self, w: &mut W) -> fmt::Result {
-        self.encode()
-            .map_err(|_| std::fmt::Error)
-            .and_then(|v| v.write_hex_upper(w))
+        self.raw.write_hex_upper(w)
     }
 }
 
@@ -190,6 +165,6 @@
 
     fn from_hex<T: AsRef<[u8]>>(v: T) -> Result<SignedMessage, Error> {
         let bytes = Vec::<u8>::from_hex(v)?;
-        Self::decode(&bytes).map_err(Error::from)
+        Self::from_raw_buffer(bytes)
     }
 }