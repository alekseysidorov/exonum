--- conflicted
+++ resolved
@@ -12,21 +12,10 @@
 // See the License for the specific language governing permissions and
 // limitations under the License.
 
-<<<<<<< HEAD
-use byteorder::{ByteOrder, BigEndian};
-
-use std::mem;
-
-use crypto::Hash;
-use messages::{RawMessage, Precommit, CONSENSUS};
-use storage::{Snapshot, Fork, StorageKey, StorageValue, ListIndex, MapIndex, ProofListIndex,
-              ProofMapIndex, MapProof, Entry};
-=======
 use crypto::{PublicKey, Hash, CryptoHash};
 use messages::{Precommit, RawMessage, Connect};
-use storage::{Fork, ListIndex, MapIndex, MapProof, ProofListIndex, ProofMapIndex, Snapshot,
+use storage::{Entry, Fork, ListIndex, MapIndex, MapProof, ProofListIndex, ProofMapIndex, Snapshot,
               StorageKey};
->>>>>>> fd59ef75
 use helpers::Height;
 use super::{Block, BlockProof, Blockchain, TransactionResult};
 use super::config::StoredConfiguration;
@@ -53,6 +42,8 @@
     CONFIGS => "configs";
     CONFIGS_ACTUAL_FROM => "configs_actual_from";
     STATE_HASH_AGGREGATOR => "state_hash_aggregator";
+    CONSENSUS_MESSAGES_CACHE => "consensus_messages_cache";
+    SAVED_ROUND => "saved_round";
 );
 
 /// Generates an array of bytes from the `prefix`.
@@ -88,18 +79,6 @@
     view: T,
 }
 
-/// Constants for the 'ord' values used in prefix generation
-const TRANSACTION_BY_HASH_ORD: u8 = 0;
-const LOCATION_BY_HASH_ORD: u8 = 1;
-const BLOCK_BY_HEIGHT_ORD: u8 = 2;
-const BLOCK_HASH_BY_HEIGHT_ORD: u8 = 3;
-const BLOCK_TXS_ORD: u8 = 4;
-const PRECOMMITS_FOR_BLOCK_ORD: u8 = 5;
-const STORED_CONFIG_BY_HASH_ORD: u8 = 6;
-const CONFIGS_ACTUAL_FROM_ORD: u8 = 7;
-const STATE_HASH_AGGREGATOR_ORD: u8 = 8;
-const CONSENSUS_MESSAGES_CACHE_ORD: u8 = 9;
-const SAVED_ROUND_ORD: u8 = 10;
 
 impl<T> Schema<T>
 where
@@ -112,100 +91,51 @@
 
     /// Returns table that represents a map from transaction hash into raw transaction message.
     pub fn transactions(&self) -> MapIndex<&T, Hash, RawMessage> {
-<<<<<<< HEAD
-        MapIndex::new(
-            gen_prefix(CONSENSUS, TRANSACTION_BY_HASH_ORD, &()),
-            &self.view,
-        )
-=======
         MapIndex::new(TRANSACTIONS, &self.view)
     }
 
     /// Returns table that represents a map from transaction hash into execution result.
     pub fn transaction_results(&self) -> ProofMapIndex<&T, Hash, TransactionResult> {
         ProofMapIndex::new(TRANSACTION_RESULTS, &self.view)
->>>>>>> fd59ef75
     }
 
     /// Returns table that keeps the block height and tx position inside block for every
     /// transaction hash.
     pub fn tx_location_by_tx_hash(&self) -> MapIndex<&T, Hash, TxLocation> {
-<<<<<<< HEAD
-        MapIndex::new(gen_prefix(CONSENSUS, LOCATION_BY_HASH_ORD, &()), &self.view)
-=======
         MapIndex::new(TX_LOCATION_BY_TX_HASH, &self.view)
->>>>>>> fd59ef75
     }
 
     /// Returns table that stores block object for every block height.
     pub fn blocks(&self) -> MapIndex<&T, Hash, Block> {
-<<<<<<< HEAD
-        MapIndex::new(gen_prefix(CONSENSUS, BLOCK_BY_HEIGHT_ORD, &()), &self.view)
-=======
         MapIndex::new(BLOCKS, &self.view)
->>>>>>> fd59ef75
     }
 
     /// Returns table that keeps block hash for the corresponding height.
     pub fn block_hashes_by_height(&self) -> ListIndex<&T, Hash> {
-<<<<<<< HEAD
-        ListIndex::new(
-            gen_prefix(CONSENSUS, BLOCK_HASH_BY_HEIGHT_ORD, &()),
-            &self.view,
-        )
-=======
         ListIndex::new(BLOCK_HASHES_BY_HEIGHT, &self.view)
->>>>>>> fd59ef75
     }
 
     /// Returns table that keeps a list of transactions for the each block.
     pub fn block_txs(&self, height: Height) -> ProofListIndex<&T, Hash> {
         let height: u64 = height.into();
-<<<<<<< HEAD
-        ProofListIndex::new(gen_prefix(CONSENSUS, BLOCK_TXS_ORD, &height), &self.view)
-=======
         ProofListIndex::with_prefix(BLOCK_TXS, gen_prefix(&height), &self.view)
->>>>>>> fd59ef75
     }
 
     /// Returns table that saves a list of precommits for block with given hash.
     pub fn precommits(&self, hash: &Hash) -> ListIndex<&T, Precommit> {
-<<<<<<< HEAD
-        ListIndex::new(
-            gen_prefix(CONSENSUS, PRECOMMITS_FOR_BLOCK_ORD, hash),
-            &self.view,
-        )
-=======
         ListIndex::with_prefix(PRECOMMITS, gen_prefix(hash), &self.view)
->>>>>>> fd59ef75
     }
 
     /// Returns table that represents a map from configuration hash into contents.
     pub fn configs(&self) -> ProofMapIndex<&T, Hash, StoredConfiguration> {
-<<<<<<< HEAD
-        // configs patricia merkletree <block height> json
-        ProofMapIndex::new(
-            gen_prefix(CONSENSUS, STORED_CONFIG_BY_HASH_ORD, &()),
-            &self.view,
-        )
-=======
         // configs patricia merkle tree <block height> json
         ProofMapIndex::new(CONFIGS, &self.view)
->>>>>>> fd59ef75
     }
 
     /// Returns auxiliary table that keeps hash references to configurations in order
     /// of increasing their `actual_from` height.
     pub fn configs_actual_from(&self) -> ListIndex<&T, ConfigReference> {
-<<<<<<< HEAD
-        // TODO: consider List index to reduce storage volume
-        ListIndex::new(
-            gen_prefix(CONSENSUS, CONFIGS_ACTUAL_FROM_ORD, &()),
-            &self.view,
-        )
-=======
         ListIndex::new(CONFIGS_ACTUAL_FROM, &self.view)
->>>>>>> fd59ef75
     }
 
     /// Returns the accessory `ProofMapIndex` for calculating
@@ -224,26 +154,6 @@
     /// Core tables participate in resulting state_hash with `CORE_SERVICE`
     /// service_id. Their vector is returned by `core_state_hash` method.
     pub fn state_hash_aggregator(&self) -> ProofMapIndex<&T, Hash, Hash> {
-<<<<<<< HEAD
-        ProofMapIndex::new(
-            gen_prefix(CONSENSUS, STATE_HASH_AGGREGATOR_ORD, &()),
-            &self.view,
-        )
-    }
-
-    /// Returns consensus messages that have to be recovered in case of process' restart
-    /// after abnormal termination.
-    pub fn consensus_messages_cache(&self) -> ListIndex<&T, RawMessage> {
-        ListIndex::new(
-            gen_prefix(CONSENSUS, CONSENSUS_MESSAGES_CACHE_ORD, &()),
-            &self.view,
-        )
-    }
-
-    /// Returns value for saved Round.
-    pub fn saved_round(&self) -> Entry<&T, u32> {
-        Entry::new(gen_prefix(CONSENSUS, SAVED_ROUND_ORD, &()), &self.view)
-=======
         ProofMapIndex::new(STATE_HASH_AGGREGATOR, &self.view)
     }
 
@@ -251,7 +161,17 @@
     /// after abnormal termination.
     pub fn peers_cache(&self) -> MapIndex<&T, PublicKey, Connect> {
         MapIndex::new("core.peers_cache", &self.view)
->>>>>>> fd59ef75
+    }
+
+    /// Returns consensus messages that have to be recovered in case of process' restart
+    /// after abnormal termination.
+    pub fn consensus_messages_cache(&self) -> ListIndex<&T, RawMessage> {
+        ListIndex::new(CONSENSUS_MESSAGES_CACHE, &self.view)
+    }
+
+    /// Returns value for saved Round.
+    pub fn saved_round(&self) -> Entry<&T, u32> {
+        Entry::new(SAVED_ROUND, &self.view)
     }
 
     /// Returns block hash for the given height.
@@ -424,12 +344,6 @@
     ///
     /// [1]: struct.Schema.html#method.transactions
     pub fn transactions_mut(&mut self) -> MapIndex<&mut Fork, Hash, RawMessage> {
-<<<<<<< HEAD
-        MapIndex::new(
-            gen_prefix(CONSENSUS, TRANSACTION_BY_HASH_ORD, &()),
-            &mut self.view,
-        )
-=======
         MapIndex::new(TRANSACTIONS, &mut self.view)
     }
 
@@ -438,49 +352,27 @@
     /// [1]: struct.Schema.html#method.transaction_results
     pub fn transaction_results_mut(&mut self) -> ProofMapIndex<&mut Fork, Hash, TransactionResult> {
         ProofMapIndex::new(TRANSACTION_RESULTS, &mut self.view)
->>>>>>> fd59ef75
     }
 
     /// Mutable reference to the [`tx_location_by_tx_hash`][1] index.
     ///
     /// [1]: struct.Schema.html#method.tx_location_by_tx_hash
     pub fn tx_location_by_tx_hash_mut(&mut self) -> MapIndex<&mut Fork, Hash, TxLocation> {
-<<<<<<< HEAD
-        MapIndex::new(
-            gen_prefix(CONSENSUS, LOCATION_BY_HASH_ORD, &()),
-            &mut self.view,
-        )
-=======
         MapIndex::new(TX_LOCATION_BY_TX_HASH, &mut self.view)
->>>>>>> fd59ef75
     }
 
     /// Mutable reference to the [`blocks][1] index.
     ///
     /// [1]: struct.Schema.html#method.blocks
     pub fn blocks_mut(&mut self) -> MapIndex<&mut Fork, Hash, Block> {
-<<<<<<< HEAD
-        MapIndex::new(
-            gen_prefix(CONSENSUS, BLOCK_BY_HEIGHT_ORD, &()),
-            &mut self.view,
-        )
-=======
         MapIndex::new(BLOCKS, &mut self.view)
->>>>>>> fd59ef75
     }
 
     /// Mutable reference to the [`block_hashes_by_height_mut`][1] index.
     ///
     /// [1]: struct.Schema.html#method.block_hashes_by_height_mut
     pub fn block_hashes_by_height_mut(&mut self) -> ListIndex<&mut Fork, Hash> {
-<<<<<<< HEAD
-        ListIndex::new(
-            gen_prefix(CONSENSUS, BLOCK_HASH_BY_HEIGHT_ORD, &()),
-            &mut self.view,
-        )
-=======
         ListIndex::new(BLOCK_HASHES_BY_HEIGHT, &mut self.view)
->>>>>>> fd59ef75
     }
 
     /// Mutable reference to the [`block_hash_by_height`][1] index.
@@ -495,85 +387,34 @@
     /// [1]: struct.Schema.html#method.block_txs
     pub fn block_txs_mut(&mut self, height: Height) -> ProofListIndex<&mut Fork, Hash> {
         let height: u64 = height.into();
-<<<<<<< HEAD
-        ProofListIndex::new(
-            gen_prefix(CONSENSUS, BLOCK_TXS_ORD, &height),
-            &mut self.view,
-        )
-=======
         ProofListIndex::with_prefix(BLOCK_TXS, gen_prefix(&height), &mut self.view)
->>>>>>> fd59ef75
     }
 
     /// Mutable reference to the [`precommits`][1] index.
     ///
     /// [1]: struct.Schema.html#method.precommits
     pub fn precommits_mut(&mut self, hash: &Hash) -> ListIndex<&mut Fork, Precommit> {
-<<<<<<< HEAD
-        ListIndex::new(
-            gen_prefix(CONSENSUS, PRECOMMITS_FOR_BLOCK_ORD, hash),
-            &mut self.view,
-        )
-=======
         ListIndex::with_prefix(PRECOMMITS, gen_prefix(hash), &mut self.view)
->>>>>>> fd59ef75
     }
 
     /// Mutable reference to the [`configs`][1] index.
     ///
     /// [1]: struct.Schema.html#method.configs
     pub fn configs_mut(&mut self) -> ProofMapIndex<&mut Fork, Hash, StoredConfiguration> {
-<<<<<<< HEAD
-        ProofMapIndex::new(
-            gen_prefix(CONSENSUS, STORED_CONFIG_BY_HASH_ORD, &()),
-            &mut self.view,
-        )
-=======
         ProofMapIndex::new(CONFIGS, &mut self.view)
->>>>>>> fd59ef75
     }
 
     /// Mutable reference to the [`configs_actual_from`][1] index.
     ///
     /// [1]: struct.Schema.html#method.configs_actual_from
     pub fn configs_actual_from_mut(&mut self) -> ListIndex<&mut Fork, ConfigReference> {
-<<<<<<< HEAD
-        ListIndex::new(
-            gen_prefix(CONSENSUS, CONFIGS_ACTUAL_FROM_ORD, &()),
-            &mut self.view,
-        )
-=======
         ListIndex::new(CONFIGS_ACTUAL_FROM, &mut self.view)
->>>>>>> fd59ef75
     }
 
     /// Mutable reference to the [`state_hash_aggregator`][1] index.
     ///
     /// [1]: struct.Schema.html#method.state_hash_aggregator
     pub fn state_hash_aggregator_mut(&mut self) -> ProofMapIndex<&mut Fork, Hash, Hash> {
-<<<<<<< HEAD
-        ProofMapIndex::new(
-            gen_prefix(CONSENSUS, STATE_HASH_AGGREGATOR_ORD, &()),
-            &mut self.view,
-        )
-    }
-
-    /// Mutable reference to the [`consensus_messages_cache`][1] index.
-    ///
-    /// [1]: struct.Schema.html#method.consensus_messages
-    pub fn consensus_messages_cache_mut(&mut self) -> ListIndex<&mut Fork, RawMessage> {
-        ListIndex::new(
-            gen_prefix(CONSENSUS, CONSENSUS_MESSAGES_CACHE_ORD, &()),
-            &mut self.view,
-        )
-    }
-
-    /// Mutable reference to the [`saved_round`][1] index.
-    ///
-    /// [1]: struct.Schema.html#method.saved_round
-    pub fn saved_round_mut(&mut self) -> Entry<&mut Fork, u32> {
-        Entry::new(gen_prefix(CONSENSUS, SAVED_ROUND_ORD, &()), &mut self.view)
-=======
         ProofMapIndex::new(STATE_HASH_AGGREGATOR, &mut self.view)
     }
 
@@ -582,7 +423,20 @@
     /// [1]: struct.Schema.html#method.peers_cache
     pub fn peers_cache_mut(&mut self) -> MapIndex<&mut Fork, PublicKey, Connect> {
         MapIndex::new("core.peers_cache", &mut self.view)
->>>>>>> fd59ef75
+    }
+
+    /// Mutable reference to the [`consensus_messages_cache`][1] index.
+    ///
+    /// [1]: struct.Schema.html#method.consensus_messages
+    pub fn consensus_messages_cache_mut(&mut self) -> ListIndex<&mut Fork, RawMessage> {
+        ListIndex::new(CONSENSUS_MESSAGES_CACHE, &mut self.view)
+    }
+
+    /// Mutable reference to the [`saved_round`][1] index.
+    ///
+    /// [1]: struct.Schema.html#method.saved_round
+    pub fn saved_round_mut(&mut self) -> Entry<&mut Fork, u32> {
+        Entry::new(SAVED_ROUND, &mut self.view)
     }
 
     /// Adds a new configuration to the blockchain, which will become an actual at
