--- conflicted
+++ resolved
@@ -260,8 +260,6 @@
     }
 }
 
-<<<<<<< HEAD
-=======
 /// Uses little-endian encoding.
 impl StorageValue for SystemTime {
     fn into_bytes(self) -> Vec<u8> {
@@ -287,13 +285,11 @@
     }
 }
 
->>>>>>> 404e17e2
 #[cfg(test)]
 mod tests {
     use super::*;
 
     #[test]
-<<<<<<< HEAD
     fn u8_round_trip() {
         let values = [u8::min_value(), 1, u8::max_value()];
         for value in values.iter() {
@@ -392,7 +388,10 @@
         for value in values.iter() {
             let bytes = value.clone().into_bytes();
             assert_eq!(*value, String::from_bytes(Cow::Borrowed(&bytes)));
-=======
+        }
+    }
+
+    #[test]
     fn test_storage_value_for_system_time_round_trip() {
         use std::time::{Duration, SystemTime, UNIX_EPOCH};
 
@@ -412,7 +411,6 @@
         for time in times.iter() {
             let buffer = time.into_bytes();
             assert_eq!(*time, SystemTime::from_bytes(Cow::Borrowed(&buffer)));
->>>>>>> 404e17e2
         }
     }
 }