// Copyright 2019 The Exonum Team
//
// Licensed under the Apache License, Version 2.0 (the "License");
// you may not use this file except in compliance with the License.
// You may obtain a copy of the License at
//
//   http://www.apache.org/licenses/LICENSE-2.0
//
// Unless required by applicable law or agreed to in writing, software
// distributed under the License is distributed on an "AS IS" BASIS,
// WITHOUT WARRANTIES OR CONDITIONS OF ANY KIND, either express or implied.
// See the License for the specific language governing permissions and
// limitations under the License.

use exonum_derive::exonum_service;
<<<<<<< HEAD
use exonum_merkledb::{BinaryValue, Database, Entry, TemporaryDB};

use crate::{
    proto::schema::tests::{TestServiceInit, TestServiceTx},
=======
use exonum_merkledb::{BinaryValue, Database, Entry, Fork, Snapshot, TemporaryDB};

use std::convert::TryFrom;

use crate::{
    crypto::Hash,
    proto::{
        schema::tests::{TestServiceInit, TestServiceTx},
        Any,
    },
>>>>>>> 40a3a512
    runtime::{
        dispatcher::Dispatcher, error::ExecutionError, rust::interfaces::Initialize, CallContext,
        CallInfo, Caller, ExecutionContext, InstanceId, InstanceSpec,
    },
};

use super::{
    service::{Service, ServiceFactory},
    ArtifactId, Error, RustRuntime, TransactionContext,
};

const SERVICE_INSTANCE_ID: InstanceId = 2;
const SERVICE_INSTANCE_NAME: &str = "test_service_name";

#[derive(Debug, ProtobufConvert)]
#[exonum(pb = "TestServiceInit", crate = "crate")]
struct Init {
    msg: String,
}

#[derive(Debug, ProtobufConvert)]
#[exonum(pb = "TestServiceTx", crate = "crate")]
struct TxA {
    value: u64,
}

#[derive(Debug, ProtobufConvert)]
#[exonum(pb = "TestServiceTx", crate = "crate")]
struct TxB {
    value: u64,
}

#[exonum_service(crate = "crate")]
trait TestService {
    fn method_a(&self, context: TransactionContext, arg: TxA) -> Result<(), ExecutionError>;
    fn method_b(&self, context: TransactionContext, arg: TxB) -> Result<(), ExecutionError>;
}

#[derive(Debug, ServiceFactory)]
#[exonum(
    crate = "crate",
    artifact_name = "test_service",
    artifact_version = "0.1.0",
    proto_sources = "crate::proto::schema",
    implements("TestService", "Initialize")
)]
pub struct TestServiceImpl;

#[derive(Debug)]
struct TestServiceClient<'a>(CallContext<'a>);

impl<'a> From<CallContext<'a>> for TestServiceClient<'a> {
    fn from(context: CallContext<'a>) -> Self {
        Self(context)
    }
}

impl<'a> TestServiceClient<'a> {
    fn method_b(&self, arg: TxB) -> Result<(), ExecutionError> {
        self.0.call("", 1, arg)
    }
}

impl TestService for TestServiceImpl {
    fn method_a(&self, context: TransactionContext, arg: TxA) -> Result<(), ExecutionError> {
        {
            let fork = context.fork();
            let mut entry = Entry::new("method_a_entry", fork);
            entry.set(arg.value);
        }

        // Test calling one service from another.
        context
            .interface::<TestServiceClient>(SERVICE_INSTANCE_ID)
            .method_b(TxB { value: arg.value })
            .expect("Failed to dispatch call");
        Ok(())
    }

    fn method_b(&self, context: TransactionContext, arg: TxB) -> Result<(), ExecutionError> {
        let fork = context.fork();
        let mut entry = Entry::new("method_b_entry", fork);
        entry.set(arg.value);
        Ok(())
    }
}

impl Initialize for TestServiceImpl {
    fn initialize(&self, context: TransactionContext, arg: &[u8]) -> Result<(), ExecutionError> {
        let arg = Init::from_bytes(arg.into()).map_err(Error::config_parse_error)?;

        let mut entry = Entry::new("constructor_entry", context.fork());
        entry.set(arg.msg);
        Ok(())
    }

    fn state_hash(&self, _descriptor: InstanceDescriptor, _snapshot: &dyn Snapshot) -> Vec<Hash> {
        vec![]
    }
}

impl Service for TestServiceImpl {}

#[test]
fn test_basic_rust_runtime() {
    let db = TemporaryDB::new();

    // Create a runtime and a service.
    let mut runtime = RustRuntime::new();

    let service_factory = Box::new(TestServiceImpl);
    let artifact: ArtifactId = service_factory.artifact_id().into();
    runtime.add_service_factory(service_factory);

    // Create dummy dispatcher.
    let mut dispatcher = Dispatcher::with_runtimes(vec![runtime.into()]);

    // Deploy service.
    let fork = db.fork();
    dispatcher
        .deploy_and_register_artifact(&fork, &artifact, Vec::default())
        .unwrap();
    db.merge(fork.into_patch()).unwrap();

    // Init service
    {
        let spec = InstanceSpec {
            artifact,
            id: SERVICE_INSTANCE_ID,
            name: SERVICE_INSTANCE_NAME.to_owned(),
        };

        let constructor = Init {
            msg: "constructor_message".to_owned(),
        };

        let fork = db.fork();

        dispatcher.start_service(&fork, spec, constructor).unwrap();
        {
            let entry = Entry::new("constructor_entry", &fork);
            assert_eq!(entry.get(), Some("constructor_message".to_owned()));
        }

        db.merge(fork.into_patch()).unwrap();
    }

    // Execute transaction method A.
    {
        const ARG_A_VALUE: u64 = 11;
        let call_info = CallInfo {
            instance_id: SERVICE_INSTANCE_ID,
            method_id: 0,
        };
        let payload = TxA { value: ARG_A_VALUE }.into_bytes();
        let fork = db.fork();
        let context = ExecutionContext::new(
            &dispatcher,
            &fork,
            Caller::Service {
                instance_id: SERVICE_INSTANCE_ID,
            },
        );
        dispatcher.call(&context, &call_info, &payload).unwrap();

        {
            let entry = Entry::new("method_a_entry", &fork);
            assert_eq!(entry.get(), Some(ARG_A_VALUE));
        }
        {
            let entry = Entry::new("method_b_entry", &fork);
            assert_eq!(entry.get(), Some(ARG_A_VALUE));
        }

        db.merge(fork.into_patch()).unwrap();
    }
    // Execute transaction method B.
    {
        const ARG_B_VALUE: u64 = 22;
        let call_info = CallInfo {
            instance_id: SERVICE_INSTANCE_ID,
            method_id: 1,
        };
        let payload = TxB { value: ARG_B_VALUE }.into_bytes();
        let fork = db.fork();
        let context = ExecutionContext::new(
            &dispatcher,
            &fork,
            Caller::Service {
                instance_id: SERVICE_INSTANCE_ID,
            },
        );
        dispatcher.call(&context, &call_info, &payload).unwrap();

        {
            let entry = Entry::new("method_b_entry", &fork);
            assert_eq!(entry.get(), Some(ARG_B_VALUE));
        }

        db.merge(fork.into_patch()).unwrap();
    }
}<|MERGE_RESOLUTION|>--- conflicted
+++ resolved
@@ -13,26 +13,14 @@
 // limitations under the License.
 
 use exonum_derive::exonum_service;
-<<<<<<< HEAD
-use exonum_merkledb::{BinaryValue, Database, Entry, TemporaryDB};
-
-use crate::{
-    proto::schema::tests::{TestServiceInit, TestServiceTx},
-=======
-use exonum_merkledb::{BinaryValue, Database, Entry, Fork, Snapshot, TemporaryDB};
-
-use std::convert::TryFrom;
 
 use crate::{
     crypto::Hash,
-    proto::{
-        schema::tests::{TestServiceInit, TestServiceTx},
-        Any,
-    },
->>>>>>> 40a3a512
+    merkledb::{BinaryValue, Database, Entry, Snapshot, TemporaryDB},
+    proto::schema::tests::{TestServiceInit, TestServiceTx},
     runtime::{
         dispatcher::Dispatcher, error::ExecutionError, rust::interfaces::Initialize, CallContext,
-        CallInfo, Caller, ExecutionContext, InstanceId, InstanceSpec,
+        CallInfo, Caller, ExecutionContext, InstanceDescriptor, InstanceId, InstanceSpec,
     },
 };
 
@@ -125,13 +113,13 @@
         entry.set(arg.msg);
         Ok(())
     }
-
-    fn state_hash(&self, _descriptor: InstanceDescriptor, _snapshot: &dyn Snapshot) -> Vec<Hash> {
+}
+
+impl Service for TestServiceImpl {
+    fn state_hash(&self, _instance: InstanceDescriptor, _snapshot: &dyn Snapshot) -> Vec<Hash> {
         vec![]
     }
 }
-
-impl Service for TestServiceImpl {}
 
 #[test]
 fn test_basic_rust_runtime() {
