--- conflicted
+++ resolved
@@ -44,22 +44,7 @@
 }
 
 pub trait Service: ServiceDispatcher + Debug + 'static {
-<<<<<<< HEAD
-    fn state_hash(&self, _instance: InstanceDescriptor, _snapshot: &dyn Snapshot) -> Vec<Hash> {
-        vec![]
-    }
-=======
-    fn configure(
-        &self,
-        _instance: InstanceDescriptor,
-        _fork: &Fork,
-        _params: Any,
-    ) -> Result<(), ExecutionError> {
-        Ok(())
-    }
-
-    fn state_hash(&self, _descriptor: InstanceDescriptor, _snapshot: &dyn Snapshot) -> Vec<Hash>;
->>>>>>> 40a3a512
+    fn state_hash(&self, instance: InstanceDescriptor, snapshot: &dyn Snapshot) -> Vec<Hash>;
 
     fn before_commit(&self, _context: BeforeCommitContext) {}
 
