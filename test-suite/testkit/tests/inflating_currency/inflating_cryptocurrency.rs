// Copyright 2020 The Exonum Team
//
// Licensed under the Apache License, Version 2.0 (the "License");
// you may not use this file except in compliance with the License.
// You may obtain a copy of the License at
//
//   http://www.apache.org/licenses/LICENSE-2.0
//
// Unless required by applicable law or agreed to in writing, software
// distributed under the License is distributed on an "AS IS" BASIS,
// WITHOUT WARRANTIES OR CONDITIONS OF ANY KIND, either express or implied.
// See the License for the specific language governing permissions and
// limitations under the License.

use exonum::{
    crypto::PublicKey,
    helpers::Height,
    runtime::{ExecutionContext, ExecutionError, InstanceId},
};
use exonum_derive::*;
use exonum_merkledb::{
    access::{Access, FromAccess},
    MapIndex,
};
use exonum_rust_runtime::{
<<<<<<< HEAD
    api::{self, ServiceApiBuilder},
    DefaultInstance, Service,
=======
    api::{self, ServiceApiBuilder, ServiceApiState},
    CallContext, DefaultInstance, Service,
>>>>>>> d924bc29
};
use serde_derive::{Deserialize, Serialize};

// // // // // // // // // // CONSTANTS // // // // // // // // // //

pub const SERVICE_ID: InstanceId = 55;
pub const SERVICE_NAME: &str = "cryptocurrency";

/// Initial balance of a newly created wallet.
pub const INIT_BALANCE: u64 = 0;

// // // // // // // // // // PERSISTENT DATA // // // // // // // // // //

#[derive(Clone, Debug)]
#[derive(Serialize, Deserialize)]
#[derive(BinaryValue, ObjectHash)]
#[binary_value(codec = "bincode")]
pub struct Wallet {
    pub pub_key: PublicKey,
    pub name: String,
    pub balance: u64,
    pub last_update_height: u64,
}

impl Wallet {
    pub fn new(&pub_key: &PublicKey, name: &str, balance: u64, last_update_height: u64) -> Self {
        Self {
            pub_key,
            name: name.to_owned(),
            balance,
            last_update_height,
        }
    }

    pub fn actual_balance(&self, height: Height) -> u64 {
        assert!(height.0 >= self.last_update_height);
        self.balance + height.0 - self.last_update_height
    }

    pub fn increase(self, amount: u64, height: Height) -> Self {
        let balance = self.actual_balance(height) + amount;
        Self::new(&self.pub_key, &self.name, balance, height.0)
    }

    pub fn decrease(self, amount: u64, height: Height) -> Self {
        let balance = self.actual_balance(height) - amount;
        Self::new(&self.pub_key, &self.name, balance, height.0)
    }
}

// // // // // // // // // // DATA LAYOUT // // // // // // // // // //

#[derive(FromAccess)]
pub(crate) struct CurrencySchema<T: Access> {
    pub wallets: MapIndex<T::Base, PublicKey, Wallet>,
}

impl<T: Access> CurrencySchema<T> {
    pub fn new(access: T) -> Self {
        Self::from_root(access).unwrap()
    }

    /// Gets a specific wallet from the storage.
    pub fn wallet(&self, pub_key: &PublicKey) -> Option<Wallet> {
        self.wallets.get(pub_key)
    }
}

// // // // // // // // // // TRANSACTIONS // // // // // // // // // //

/// Create a new wallet.
#[derive(Clone, Debug)]
#[derive(Serialize, Deserialize)]
#[derive(BinaryValue, ObjectHash)]
#[binary_value(codec = "bincode")]
pub struct CreateWallet {
    pub name: String,
}

impl CreateWallet {
    pub fn new(name: impl Into<String>) -> Self {
        Self { name: name.into() }
    }
}

/// Transfer coins between the wallets.
#[derive(Clone, Debug)]
#[derive(Serialize, Deserialize)]
#[derive(BinaryValue, ObjectHash)]
#[binary_value(codec = "bincode")]
pub struct Transfer {
    pub to: PublicKey,
    pub amount: u64,
    pub seed: u64,
}

// // // // // // // // // // CONTRACTS // // // // // // // // // //

#[derive(Debug, ExecutionFail)]
pub enum Error {
    /// Sender and receiver of the transfer are the same.
    SenderSameAsReceiver = 0,
}

#[exonum_interface(auto_ids)]
pub trait CurrencyInterface<Ctx> {
    type Output;
    /// Apply logic to the storage when executing the transaction.
    fn create_wallet(&self, ctx: Ctx, arg: CreateWallet) -> Self::Output;
    /// Retrieve two wallets to apply the transfer. Check the sender's
    /// balance and apply changes to the balances of the wallets.
    fn transfer(&self, ctx: Ctx, arg: Transfer) -> Self::Output;
}

impl CurrencyInterface<ExecutionContext<'_>> for CurrencyService {
    type Output = Result<(), ExecutionError>;

    fn create_wallet(&self, ctx: ExecutionContext<'_>, arg: CreateWallet) -> Self::Output {
        let author = ctx.caller().author().unwrap();

        let height = ctx.data().for_core().height();
        let mut schema = CurrencySchema::new(ctx.service_data());
        if schema.wallet(&author).is_none() {
            let wallet = Wallet::new(&author, &arg.name, INIT_BALANCE, height.0);
            schema.wallets.put(&author, wallet);
        }
        Ok(())
    }

    fn transfer(&self, ctx: ExecutionContext<'_>, arg: Transfer) -> Self::Output {
        let author = ctx.caller().author().unwrap();
        if author == arg.to {
            return Err(Error::SenderSameAsReceiver.into());
        }

        let height = ctx.data().for_core().height();
        let mut schema = CurrencySchema::new(ctx.service_data());
        let sender = schema.wallet(&author);
        let receiver = schema.wallet(&arg.to);
        if let (Some(sender), Some(receiver)) = (sender, receiver) {
            let amount = arg.amount;
            if sender.actual_balance(height) >= amount {
                let sender = sender.decrease(amount, height);
                let receiver = receiver.increase(amount, height);
                schema.wallets.put(&author, sender);
                schema.wallets.put(&arg.to, receiver);
            }
        }
        Ok(())
    }
}

// // // // // // // // // // REST API // // // // // // // // // //

struct CryptocurrencyApi;

#[derive(Debug, Serialize, Deserialize)]
struct BalanceQuery {
    pub_key: PublicKey,
}

/// Shortcut to get data on wallets.
impl CryptocurrencyApi {
    /// Endpoint for retrieving a single wallet.
    fn balance(state: &ServiceApiState<'_>, query: BalanceQuery) -> api::Result<u64> {
        let snapshot = state.data();
        let schema = CurrencySchema::new(snapshot.for_executing_service());
        schema
            .wallet(&query.pub_key)
            .map(|wallet| {
                let height = snapshot.for_core().height();
                wallet.actual_balance(height)
            })
            .ok_or_else(|| api::Error::not_found().title("Wallet not found"))
    }

    fn wire(builder: &mut ServiceApiBuilder) {
        builder.public_scope().endpoint("v1/balance", Self::balance);
    }
}

// // // // // // // // // // SERVICE DECLARATION // // // // // // // // // //

/// Define the service.
#[derive(Debug, ServiceDispatcher, ServiceFactory)]
#[service_factory(artifact_name = "cryptocurrency", artifact_version = "1.0.0")]
#[service_dispatcher(implements("CurrencyInterface"))]
pub struct CurrencyService;

/// Implement a `Service` trait for the service.
impl Service for CurrencyService {
    fn wire_api(&self, builder: &mut ServiceApiBuilder) {
        CryptocurrencyApi::wire(builder)
    }
}

impl DefaultInstance for CurrencyService {
    const INSTANCE_ID: u32 = SERVICE_ID;
    const INSTANCE_NAME: &'static str = SERVICE_NAME;
}<|MERGE_RESOLUTION|>--- conflicted
+++ resolved
@@ -23,13 +23,8 @@
     MapIndex,
 };
 use exonum_rust_runtime::{
-<<<<<<< HEAD
-    api::{self, ServiceApiBuilder},
+    api::{self, ServiceApiBuilder, ServiceApiState},
     DefaultInstance, Service,
-=======
-    api::{self, ServiceApiBuilder, ServiceApiState},
-    CallContext, DefaultInstance, Service,
->>>>>>> d924bc29
 };
 use serde_derive::{Deserialize, Serialize};
 
