// Copyright 2020 The Exonum Team
//
// Licensed under the Apache License, Version 2.0 (the "License");
// you may not use this file except in compliance with the License.
// You may obtain a copy of the License at
//
//   http://www.apache.org/licenses/LICENSE-2.0
//
// Unless required by applicable law or agreed to in writing, software
// distributed under the License is distributed on an "AS IS" BASIS,
// WITHOUT WARRANTIES OR CONDITIONS OF ANY KIND, either express or implied.
// See the License for the specific language governing permissions and
// limitations under the License.

#![warn(missing_debug_implementations, unsafe_code, bare_trait_objects)]

pub mod config_updater;
pub mod sandbox_tests_helper;
pub mod timestamping;

mod guarded_queue;
mod proto;

use bit_vec::BitVec;
use exonum::{
    api::node::SharedNodeState,
    blockchain::{
        config::{GenesisConfig, GenesisConfigBuilder, InstanceInitParams},
        contains_transaction, Block, BlockProof, Blockchain, BlockchainBuilder, BlockchainMut,
        ConsensusConfig, Schema, ValidatorKeys,
    },
    crypto::{gen_keypair_from_seed, Hash, PublicKey, SecretKey, Seed, SEED_LENGTH},
    events::{
        network::NetworkConfiguration, Event, EventHandler, InternalEvent, InternalRequest,
        NetworkEvent, NetworkRequest, TimeoutRequest,
    },
    helpers::{user_agent, Height, Round, ValidatorId},
    messages::{
        AnyTx, BlockRequest, BlockResponse, Connect, ExonumMessage, Message, PeersRequest,
        PoolTransactionsRequest, Precommit, Prevote, PrevotesRequest, Propose, ProposeRequest,
        SignedMessage, Status, TransactionsRequest, TransactionsResponse, Verified,
    },
    node::{
        ApiSender, Configuration, ConnectInfo, ConnectList, ConnectListConfig, ExternalMessage,
        ListenerConfig, NodeHandler, NodeSender, ServiceConfig, State, SystemStateProvider,
    },
<<<<<<< HEAD
    runtime::{ArtifactId, SnapshotExt},
=======
    runtime::{
        rust::{DefaultInstance, RustRuntimeBuilder, ServiceFactory},
        ArtifactId, SnapshotExt,
    },
>>>>>>> c05b2ce5
};
use exonum_keys::Keys;
use exonum_merkledb::{
    BinaryValue, Fork, MapProof, ObjectHash, Snapshot, SystemSchema, TemporaryDB,
};
use exonum_rust_runtime::{DefaultInstance, RustRuntime, ServiceFactory};
use futures::{sync::mpsc, Async, Future, Sink, Stream};

use std::{
    cell::{Ref, RefCell, RefMut},
    collections::{BTreeMap, BTreeSet, BinaryHeap, HashMap, HashSet, VecDeque},
    convert::TryFrom,
    fmt::Debug,
    iter::FromIterator,
    net::{IpAddr, Ipv4Addr, SocketAddr},
    ops::{AddAssign, Deref, DerefMut},
    sync::{Arc, Mutex},
    time::{Duration, SystemTime, UNIX_EPOCH},
};

use crate::{
    config_updater::ConfigUpdaterService,
    guarded_queue::GuardedQueue,
    sandbox_tests_helper::{BlockBuilder, PROPOSE_TIMEOUT},
    timestamping::TimestampingService,
};

pub type SharedTime = Arc<Mutex<SystemTime>>;
pub type Milliseconds = u64;

const INITIAL_TIME_IN_SECS: u64 = 1_486_720_340;

#[derive(Debug)]
pub struct SandboxSystemStateProvider {
    listen_address: SocketAddr,
    shared_time: SharedTime,
}

impl SystemStateProvider for SandboxSystemStateProvider {
    fn current_time(&self) -> SystemTime {
        *self.shared_time.lock().unwrap()
    }

    fn listen_address(&self) -> SocketAddr {
        self.listen_address
    }
}

#[derive(Debug)]
pub struct SandboxInner {
    pub time: SharedTime,
    pub handler: NodeHandler,
    pub sent: GuardedQueue,
    pub events: VecDeque<Event>,
    pub timers: BinaryHeap<TimeoutRequest>,
    pub network_requests_rx: mpsc::Receiver<NetworkRequest>,
    pub internal_requests_rx: mpsc::Receiver<InternalRequest>,
    pub api_requests_rx: mpsc::Receiver<ExternalMessage>,
}

impl SandboxInner {
    pub fn process_events(&mut self) {
        self.process_internal_requests();
        self.process_api_requests();
        self.process_network_requests();
        self.process_internal_requests();
    }

    pub fn handle_event<E: Into<Event>>(&mut self, e: E) {
        self.handler.handle_event(e.into());
        self.process_events();
    }

    fn process_network_requests(&mut self) {
        let network_getter = futures::lazy(|| -> Result<(), ()> {
            while let Async::Ready(Some(network)) = self.network_requests_rx.poll()? {
                match network {
                    NetworkRequest::SendMessage(peer, msg) => {
                        let msg = Message::from_signed(msg).expect("Expected valid message.");
                        self.sent.push_back((peer, msg))
                    }
                    NetworkRequest::DisconnectWithPeer(_) | NetworkRequest::Shutdown => {}
                }
            }
            Ok(())
        });
        network_getter.wait().unwrap();
    }

    fn process_internal_requests(&mut self) {
        let internal_getter = futures::lazy(|| -> Result<(), ()> {
            while let Async::Ready(Some(internal)) = self.internal_requests_rx.poll()? {
                match internal {
                    InternalRequest::Timeout(t) => self.timers.push(t),

                    InternalRequest::JumpToRound(height, round) => self
                        .handler
                        .handle_event(InternalEvent::JumpToRound(height, round).into()),

                    InternalRequest::VerifyMessage(raw) => {
                        let msg = SignedMessage::from_bytes(raw.into())
                            .and_then(SignedMessage::into_verified::<ExonumMessage>)
                            .map(Message::from)
                            .unwrap();

                        self.handler
                            .handle_event(InternalEvent::MessageVerified(Box::new(msg)).into())
                    }

                    InternalRequest::Shutdown => unreachable!(),
                }
            }
            Ok(())
        });
        internal_getter.wait().unwrap();
    }
    fn process_api_requests(&mut self) {
        let api_getter = futures::lazy(|| -> Result<(), ()> {
            while let Async::Ready(Some(api)) = self.api_requests_rx.poll()? {
                self.handler.handle_event(api.into());
            }
            Ok(())
        });
        api_getter.wait().unwrap();
    }
}

#[derive(Debug)]
pub struct Sandbox {
    pub validators_map: HashMap<PublicKey, SecretKey>,
    pub services_map: HashMap<PublicKey, SecretKey>,
    inner: RefCell<SandboxInner>,
    addresses: Vec<ConnectInfo>,
    /// Connect message used during initialization.
    connect: Option<Verified<Connect>>,
}

impl Sandbox {
    pub fn initialize(
        &mut self,
        connect_message_time: SystemTime,
        start_index: usize,
        end_index: usize,
    ) {
        let connect = self.create_connect(
            &self.public_key(ValidatorId(0)),
            self.address(ValidatorId(0)),
            connect_message_time.into(),
            &user_agent(),
            self.secret_key(ValidatorId(0)),
        );

        for validator in start_index..end_index {
            let validator = ValidatorId(validator as u16);
            self.recv(&self.create_connect(
                &self.public_key(validator),
                self.address(validator),
                self.time().into(),
                &user_agent(),
                self.secret_key(validator),
            ));
            self.send(self.public_key(validator), &connect);
        }

        self.check_unexpected_message();
        self.connect = Some(connect);
    }

    fn check_unexpected_message(&self) {
        if let Some((addr, msg)) = self.pop_sent_message() {
            panic!("Sent unexpected message {:?} to {}", msg, addr);
        }
    }

    pub fn public_key(&self, id: ValidatorId) -> PublicKey {
        self.validators()[id.0 as usize]
    }

    pub fn secret_key(&self, id: ValidatorId) -> &SecretKey {
        let p = self.public_key(id);
        &self.validators_map[&p]
    }

    pub fn address(&self, id: ValidatorId) -> String {
        let id: usize = id.into();
        self.addresses[id].address.clone()
    }

    /// Creates a `BlockRequest` message signed by this validator.
    pub fn create_block_request(
        &self,
        author: PublicKey,
        to: PublicKey,
        height: Height,
        secret_key: &SecretKey,
    ) -> Verified<BlockRequest> {
        Verified::from_value(BlockRequest::new(to, height), author, secret_key)
    }

    /// Creates a `Status` message signed by this validator.
    pub fn create_status(
        &self,
        author: PublicKey,
        height: Height,
        last_hash: Hash,
        pool_size: u64,
        secret_key: &SecretKey,
    ) -> Verified<Status> {
        Verified::from_value(
            Status::new(height, last_hash, pool_size),
            author,
            secret_key,
        )
    }

    /// Creates a `BlockResponse` message signed by this validator.
    pub fn create_block_response(
        &self,
        public_key: PublicKey,
        to: PublicKey,
        block: Block,
        precommits: impl IntoIterator<Item = Verified<Precommit>>,
        tx_hashes: impl IntoIterator<Item = Hash>,
        secret_key: &SecretKey,
    ) -> Verified<BlockResponse> {
        Verified::from_value(
            BlockResponse::new(
                to,
                block,
                precommits.into_iter().map(Verified::into_bytes),
                tx_hashes,
            ),
            public_key,
            secret_key,
        )
    }

    /// Creates a `Connect` message signed by this validator.
    pub fn create_connect(
        &self,
        public_key: &PublicKey,
        addr: String,
        time: chrono::DateTime<::chrono::Utc>,
        user_agent: &str,
        secret_key: &SecretKey,
    ) -> Verified<Connect> {
        Verified::from_value(
            Connect::new(&addr, time, user_agent),
            *public_key,
            secret_key,
        )
    }

    /// Creates a `PeersRequest` message signed by this validator.
    pub fn create_peers_request(
        &self,
        public_key: PublicKey,
        to: PublicKey,
        secret_key: &SecretKey,
    ) -> Verified<PeersRequest> {
        Verified::from_value(PeersRequest::new(to), public_key, secret_key)
    }

    /// Creates a `PoolTransactionsRequest` message signed by this validator.
    pub fn create_pool_transactions_request(
        &self,
        public_key: PublicKey,
        to: PublicKey,
        secret_key: &SecretKey,
    ) -> Verified<PoolTransactionsRequest> {
        Verified::from_value(PoolTransactionsRequest::new(to), public_key, secret_key)
    }

    /// Creates a `Propose` message signed by this validator.
    pub fn create_propose(
        &self,
        validator_id: ValidatorId,
        height: Height,
        round: Round,
        last_hash: Hash,
        tx_hashes: impl IntoIterator<Item = Hash>,
        secret_key: &SecretKey,
    ) -> Verified<Propose> {
        Verified::from_value(
            Propose::new(validator_id, height, round, last_hash, tx_hashes),
            self.public_key(validator_id),
            secret_key,
        )
    }

    /// Creates a `Precommit` message signed by this validator.
    #[allow(clippy::too_many_arguments)]
    pub fn create_precommit(
        &self,
        validator_id: ValidatorId,
        propose_height: Height,
        propose_round: Round,
        propose_hash: Hash,
        block_hash: Hash,
        system_time: chrono::DateTime<chrono::Utc>,
        secret_key: &SecretKey,
    ) -> Verified<Precommit> {
        Verified::from_value(
            Precommit::new(
                validator_id,
                propose_height,
                propose_round,
                propose_hash,
                block_hash,
                system_time,
            ),
            self.public_key(validator_id),
            secret_key,
        )
    }

    /// Creates a `Precommit` message signed by this validator.
    pub fn create_prevote(
        &self,
        validator_id: ValidatorId,
        propose_height: Height,
        propose_round: Round,
        propose_hash: Hash,
        locked_round: Round,
        secret_key: &SecretKey,
    ) -> Verified<Prevote> {
        Verified::from_value(
            Prevote::new(
                validator_id,
                propose_height,
                propose_round,
                propose_hash,
                locked_round,
            ),
            self.public_key(validator_id),
            secret_key,
        )
    }

    /// Creates a `PrevoteRequest` message signed by this validator.
    #[allow(clippy::too_many_arguments)]
    pub fn create_prevote_request(
        &self,
        from: PublicKey,
        to: PublicKey,
        height: Height,
        round: Round,
        propose_hash: Hash,
        validators: BitVec,
        secret_key: &SecretKey,
    ) -> Verified<PrevotesRequest> {
        Verified::from_value(
            PrevotesRequest::new(to, height, round, propose_hash, validators),
            from,
            secret_key,
        )
    }

    /// Creates a `ProposeRequest` message signed by this validator.
    pub fn create_propose_request(
        &self,
        author: PublicKey,
        to: PublicKey,
        height: Height,
        propose_hash: Hash,
        secret_key: &SecretKey,
    ) -> Verified<ProposeRequest> {
        Verified::from_value(
            ProposeRequest::new(to, height, propose_hash),
            author,
            secret_key,
        )
    }

    /// Creates a `TransactionsRequest` message signed by this validator.
    pub fn create_transactions_request(
        &self,
        author: PublicKey,
        to: PublicKey,
        txs: impl IntoIterator<Item = Hash>,
        secret_key: &SecretKey,
    ) -> Verified<TransactionsRequest> {
        Verified::from_value(TransactionsRequest::new(to, txs), author, secret_key)
    }

    /// Creates a `TransactionsResponse` message signed by this validator.
    pub fn create_transactions_response(
        &self,
        author: PublicKey,
        to: PublicKey,
        txs: impl IntoIterator<Item = Verified<AnyTx>>,
        secret_key: &SecretKey,
    ) -> Verified<TransactionsResponse> {
        Verified::from_value(
            TransactionsResponse::new(to, txs.into_iter().map(Verified::into_bytes)),
            author,
            secret_key,
        )
    }

    pub fn validators(&self) -> Vec<PublicKey> {
        self.cfg()
            .validator_keys
            .iter()
            .map(|x| x.consensus_key)
            .collect()
    }

    #[allow(clippy::let_and_return)]
    pub fn time(&self) -> SystemTime {
        let inner = self.inner.borrow();
        let time = *inner.time.lock().unwrap().deref();
        time
    }

    pub fn set_time(&mut self, new_time: SystemTime) {
        let mut inner = self.inner.borrow_mut();
        *inner.time.lock().unwrap() = new_time;
    }

    pub fn node_handler_mut(&self) -> RefMut<'_, NodeHandler> {
        RefMut::map(self.inner.borrow_mut(), |inner| &mut inner.handler)
    }

    pub fn node_state(&self) -> Ref<'_, State> {
        Ref::map(self.inner.borrow(), |inner| inner.handler.state())
    }

    pub fn blockchain(&self) -> Blockchain {
        self.inner.borrow().handler.blockchain.as_ref().clone()
    }

    pub fn blockchain_mut<'s>(&'s self) -> impl DerefMut<Target = BlockchainMut> + 's {
        RefMut::map(self.inner.borrow_mut(), |inner| {
            &mut inner.handler.blockchain
        })
    }

    /// Returns connect message used during initialization.
    pub fn connect(&self) -> Option<&Verified<Connect>> {
        self.connect.as_ref()
    }

    pub fn recv<T: TryFrom<SignedMessage>>(&self, msg: &Verified<T>) {
        self.check_unexpected_message();
        let event = NetworkEvent::MessageReceived(msg.as_raw().to_bytes());
        self.inner.borrow_mut().handle_event(event);
    }

    pub fn process_events(&self) {
        self.inner.borrow_mut().process_events();
    }

    pub fn pop_sent_message(&self) -> Option<(PublicKey, Message)> {
        self.inner.borrow_mut().sent.pop_front()
    }

    pub fn send<T>(&self, key: PublicKey, expected_msg: &Verified<T>)
    where
        T: TryFrom<SignedMessage> + Debug,
    {
        self.process_events();
        if let Some((real_addr, real_msg)) = self.pop_sent_message() {
            assert_eq!(
                expected_msg.as_raw(),
                real_msg.as_raw(),
                "Expected to send other message"
            );
            assert_eq!(
                key, real_addr,
                "Expected to send message to other recipient"
            );
        } else {
            panic!(
                "Expected to send the message {:?} to {} but nothing happened",
                expected_msg, key
            );
        }
    }

    pub fn send_peers_request(&self) {
        self.process_events();

        if let Some((addr, msg)) = self.pop_sent_message() {
            let peers_request = Verified::<PeersRequest>::try_from(msg)
                .expect("Incorrect message. PeersRequest was expected");

            let id = self.addresses.iter().position(|ref a| a.public_key == addr);
            if let Some(id) = id {
                assert_eq!(
                    &self.public_key(ValidatorId(id as u16)),
                    peers_request.payload().to()
                );
            } else {
                panic!("Sending PeersRequest to unknown peer {:?}", addr);
            }
        } else {
            panic!("Expected to send the PeersRequest message but nothing happened");
        }
    }

    pub fn broadcast<T>(&self, msg: &Verified<T>)
    where
        T: TryFrom<SignedMessage> + Debug,
    {
        self.broadcast_to_addrs(msg, self.addresses.iter().map(|i| &i.public_key).skip(1));
    }

    pub fn try_broadcast<T>(&self, msg: &Verified<T>) -> Result<(), String>
    where
        T: TryFrom<SignedMessage> + Debug,
    {
        self.try_broadcast_to_addrs(msg, self.addresses.iter().map(|i| &i.public_key).skip(1))
    }

    pub fn broadcast_to_addrs<'a, T, I>(&self, msg: &Verified<T>, addresses: I)
    where
        T: TryFrom<SignedMessage> + Debug,
        I: IntoIterator<Item = &'a PublicKey>,
    {
        self.try_broadcast_to_addrs(msg, addresses).unwrap();
    }

    pub fn try_broadcast_to_addrs<'a, T, I>(
        &self,
        msg: &Verified<T>,
        addresses: I,
    ) -> Result<(), String>
    where
        T: TryFrom<SignedMessage> + Debug,
        I: IntoIterator<Item = &'a PublicKey>,
    {
        let expected_msg = Message::from_signed(msg.as_raw().clone())
            .expect("Can't obtain `Message` from `Verified`");

        // If node is excluded from validators, then it still will broadcast messages.
        // So in that case we should not skip addresses and validators count.
        let mut expected_set: HashSet<_> = HashSet::from_iter(addresses);

        for _ in 0..expected_set.len() {
            if let Some((real_addr, real_msg)) = self.pop_sent_message() {
                assert_eq!(
                    expected_msg, real_msg,
                    "Expected to broadcast other message",
                );
                if !expected_set.contains(&real_addr) {
                    panic!(
                        "Double send the same message {:?} to {:?} during broadcasting",
                        msg, real_addr
                    )
                } else {
                    expected_set.remove(&real_addr);
                }
            } else {
                panic!(
                    "Expected to broadcast the message {:?} but someone don't receive \
                     messages: {:?}",
                    msg, expected_set
                );
            }
        }
        Ok(())
    }

    pub fn check_broadcast_status(&self, height: Height, block_hash: Hash) {
        self.broadcast(&self.create_status(
            self.node_public_key(),
            height,
            block_hash,
            0,
            &self.node_secret_key(),
        ));
    }

    pub fn add_time(&self, duration: Duration) {
        self.check_unexpected_message();
        let now = {
            let inner = self.inner.borrow_mut();
            let mut time = inner.time.lock().unwrap();
            time.add_assign(duration);
            *time.deref()
        };
        // handle timeouts if occurs
        loop {
            let timeout = {
                let timers = &mut self.inner.borrow_mut().timers;
                if let Some(TimeoutRequest(time, timeout)) = timers.pop() {
                    if time > now {
                        timers.push(TimeoutRequest(time, timeout));
                        break;
                    } else {
                        timeout
                    }
                } else {
                    break;
                }
            };
            self.inner.borrow_mut().handle_event(timeout);
        }
    }

    pub fn is_leader(&self) -> bool {
        self.node_state().is_leader()
    }

    pub fn leader(&self, round: Round) -> ValidatorId {
        self.node_state().leader(round)
    }

    pub fn last_block(&self) -> Block {
        self.blockchain().last_block()
    }

    pub fn last_hash(&self) -> Hash {
        self.blockchain().last_hash()
    }

    pub fn last_state_hash(&self) -> Hash {
        self.last_block().state_hash
    }

    pub fn filter_present_transactions<'a, I>(&self, txs: I) -> Vec<Verified<AnyTx>>
    where
        I: IntoIterator<Item = &'a Verified<AnyTx>>,
    {
        let mut unique_set: HashSet<Hash> = HashSet::new();
        let snapshot = self.blockchain().snapshot();
        let schema = snapshot.for_core();
        let schema_transactions = schema.transactions();
        txs.into_iter()
            .filter(|elem| {
                let hash_elem = elem.object_hash();
                if unique_set.contains(&hash_elem) {
                    return false;
                }
                unique_set.insert(hash_elem);
                if contains_transaction(
                    &hash_elem,
                    &schema_transactions,
                    self.node_state().tx_cache(),
                ) {
                    return false;
                }
                true
            })
            .cloned()
            .collect()
    }

    /// Extracts `state_hash` and `error_hash` from the fake block.
    ///
    /// **NB.** This method does not correctly process transactions that mutate the `Dispatcher`,
    /// e.g., starting new services.
    pub fn compute_block_hashes(&self, txs: &[Verified<AnyTx>]) -> (Hash, Hash) {
        let height = self.current_height();
        let mut blockchain = self.blockchain_mut();

        let mut hashes = vec![];
        let mut recover = BTreeSet::new();
        let fork = blockchain.fork();
        let mut schema = Schema::new(&fork);
        for raw in txs {
            let hash = raw.object_hash();
            hashes.push(hash);
            if schema.transactions().get(&hash).is_none() {
                recover.insert(hash);
                schema.add_transaction_into_pool(raw.clone());
            }
        }
        blockchain.merge(fork.into_patch()).unwrap();

        let (_, patch) =
            blockchain.create_patch(ValidatorId(0).into(), height, &hashes, &mut BTreeMap::new());

        let fork = blockchain.fork();
        let mut schema = Schema::new(&fork);
        for hash in recover {
            reject_transaction(&mut schema, &hash).unwrap();
        }
        blockchain.merge(fork.into_patch()).unwrap();

        let block = (&patch as &dyn Snapshot).for_core().last_block();
        (block.state_hash, block.error_hash)
    }

    pub fn create_block(&self, txs: &[Verified<AnyTx>]) -> Block {
        let tx_hashes: Vec<_> = txs.iter().map(ObjectHash::object_hash).collect();
        let (state_hash, error_hash) = self.compute_block_hashes(txs);
        BlockBuilder::new(self)
            .with_txs_hashes(&tx_hashes)
            .with_state_hash(&state_hash)
            .with_error_hash(&error_hash)
            .build()
    }

    pub fn get_proof_to_index(&self, index_name: &str) -> MapProof<String, Hash> {
        let snapshot = self.blockchain().snapshot();
        SystemSchema::new(&snapshot)
            .state_aggregator()
            .get_proof(index_name.to_owned())
    }

    pub fn get_configs_merkle_root(&self) -> Hash {
        let snapshot = self.blockchain().snapshot();
        let schema = snapshot.for_core();
        schema.consensus_config().object_hash()
    }

    pub fn cfg(&self) -> ConsensusConfig {
        let snapshot = self.blockchain().snapshot();
        let schema = snapshot.for_core();
        schema.consensus_config()
    }

    pub fn majority_count(&self, num_validators: usize) -> usize {
        num_validators * 2 / 3 + 1
    }

    pub fn first_round_timeout(&self) -> Milliseconds {
        self.cfg().first_round_timeout
    }

    pub fn round_timeout_increase(&self) -> Milliseconds {
        (self.cfg().first_round_timeout * ConsensusConfig::TIMEOUT_LINEAR_INCREASE_PERCENT) / 100
    }

    pub fn current_round_timeout(&self) -> Milliseconds {
        let previous_round: u64 = self.current_round().previous().into();
        self.first_round_timeout() + previous_round * self.round_timeout_increase()
    }

    pub fn transactions_hashes(&self) -> Vec<Hash> {
        let snapshot = self.blockchain().snapshot();
        let schema = snapshot.for_core();
        let idx = schema.transactions_pool();

        let mut vec: Vec<Hash> = idx.iter().collect();
        vec.extend(self.node_state().tx_cache().keys().cloned());
        vec
    }

    pub fn current_round(&self) -> Round {
        self.node_state().round()
    }

    pub fn block_and_precommits(&self, height: Height) -> Option<BlockProof> {
        let snapshot = self.blockchain().snapshot();
        let schema = snapshot.for_core();
        schema.block_and_precommits(height)
    }

    pub fn current_height(&self) -> Height {
        self.node_state().height()
    }

    pub fn current_leader(&self) -> ValidatorId {
        self.node_state().leader(self.current_round())
    }

    pub fn assert_state(&self, expected_height: Height, expected_round: Round) {
        let state = self.node_state();

        let actual_height = state.height();
        let actual_round = state.round();
        assert_eq!(actual_height, expected_height);
        assert_eq!(actual_round, expected_round);
    }

    pub fn assert_pool_len(&self, expected: u64) {
        let snapshot = self.blockchain().snapshot();
        let schema = snapshot.for_core();
        assert_eq!(expected, schema.transactions_pool_len());
    }

    pub fn assert_tx_cache_len(&self, expected: u64) {
        assert_eq!(expected, self.node_state().tx_cache_len() as u64);
    }

    pub fn assert_lock(&self, expected_round: Round, expected_hash: Option<Hash>) {
        let state = self.node_state();

        let actual_round = state.locked_round();
        let actual_hash = state.locked_propose();
        assert_eq!(actual_round, expected_round);
        assert_eq!(actual_hash, expected_hash);
    }

    /// Creates new sandbox with "restarted" node.
    pub fn restart(self) -> Self {
        self.restart_with_time(UNIX_EPOCH + Duration::new(INITIAL_TIME_IN_SECS, 0))
    }

    /// Creates new sandbox with "restarted" node initialized by the given time.
    pub fn restart_with_time(self, time: SystemTime) -> Self {
        let connect = self.connect().map(|c| {
            self.create_connect(
                &c.author(),
                c.payload().host.parse().expect("Expected resolved address"),
                time.into(),
                c.payload().user_agent(),
                self.secret_key(ValidatorId(0)),
            )
        });
        let sandbox = self.restart_uninitialized_with_time(time);
        if let Some(connect) = connect {
            sandbox.broadcast(&connect);
        }

        sandbox
    }

    /// Constructs a new uninitialized instance of a `Sandbox` preserving database and
    /// configuration.
    pub fn restart_uninitialized(self) -> Sandbox {
        self.restart_uninitialized_with_time(UNIX_EPOCH + Duration::new(INITIAL_TIME_IN_SECS, 0))
    }

    /// Constructs a new uninitialized instance of a `Sandbox` preserving database and
    /// configuration.
    pub fn restart_uninitialized_with_time(self, time: SystemTime) -> Sandbox {
        let network_channel = mpsc::channel(100);
        let internal_channel = mpsc::channel(100);
        let api_channel = mpsc::channel(100);

        let address: SocketAddr = self
            .address(ValidatorId(0))
            .parse()
            .expect("Failed to parse socket address");
        let inner = self.inner.into_inner();

        let node_sender = NodeSender {
            network_requests: network_channel.0.clone().wait(),
            internal_requests: internal_channel.0.clone().wait(),
            api_requests: api_channel.0.clone().wait(),
        };
        let connect_list = ConnectList::from_peers(
            inner
                .handler
                .state
                .peers()
                .iter()
                .map(|(public_key, connect)| (*public_key, connect.clone())),
        );

        let keys = Keys::from_keys(
            inner.handler.state.consensus_public_key(),
            inner.handler.state.consensus_secret_key().clone(),
            inner.handler.state.service_public_key(),
            inner.handler.state.service_secret_key().clone(),
        );

        let config = Configuration {
            listener: ListenerConfig {
                address,
                connect_list,
            },
            service: ServiceConfig {
                service_public_key: inner.handler.state.service_public_key(),
                service_secret_key: inner.handler.state.service_secret_key().clone(),
            },
            network: NetworkConfiguration::default(),
            peer_discovery: Vec::new(),
            mempool: Default::default(),
            keys,
        };

        let system_state = SandboxSystemStateProvider {
            listen_address: address,
            shared_time: SharedTime::new(Mutex::new(time)),
        };

        let blockchain = inner.handler.blockchain;
        let mut handler = NodeHandler::new(
            blockchain,
            &address.to_string(),
            node_sender,
            Box::new(system_state),
            config,
            inner.handler.api_state.clone(),
            None,
        );
        handler.initialize();

        let inner = SandboxInner {
            sent: GuardedQueue::default(),
            events: VecDeque::new(),
            timers: BinaryHeap::new(),
            internal_requests_rx: internal_channel.1,
            network_requests_rx: network_channel.1,
            api_requests_rx: api_channel.1,
            handler,
            time: Arc::clone(&inner.time),
        };
        let sandbox = Sandbox {
            inner: RefCell::new(inner),
            validators_map: self.validators_map,
            services_map: self.services_map,
            addresses: self.addresses,
            connect: None,
        };
        sandbox.process_events();
        sandbox
    }

    fn node_public_key(&self) -> PublicKey {
        self.node_state().consensus_public_key()
    }

    fn node_secret_key(&self) -> SecretKey {
        self.node_state().consensus_secret_key().clone()
    }
}

#[derive(Debug)]
pub struct SandboxBuilder {
    initialize: bool,
    services: Vec<InstanceInitParams>,
    validators_count: u8,
    consensus_config: ConsensusConfig,
    rust_runtime: RustRuntimeBuilder,
    instances: Vec<InstanceInitParams>,
    artifacts: HashMap<ArtifactId, Vec<u8>>,
}

impl Default for SandboxBuilder {
    fn default() -> Self {
        Self {
            initialize: true,
            services: Vec::new(),
            validators_count: 4,
            consensus_config: ConsensusConfig {
                first_round_timeout: 1000,
                status_timeout: 600_000,
                peers_timeout: 600_000,
                txs_block_limit: 1000,
                max_message_len: 1024 * 1024,
                min_propose_timeout: PROPOSE_TIMEOUT,
                max_propose_timeout: PROPOSE_TIMEOUT,
                propose_timeout_threshold: std::u32::MAX,
                validator_keys: Vec::default(),
            },
            rust_runtime: RustRuntimeBuilder::new(),
            instances: Vec::new(),
            artifacts: HashMap::new(),
        }
    }
}

impl SandboxBuilder {
    pub fn new() -> Self {
        Self::default()
    }

    pub fn do_not_initialize_connections(mut self) -> Self {
        self.initialize = false;
        self
    }

    pub fn with_services(mut self, services: Vec<InstanceInitParams>) -> Self {
        self.services = services;
        self
    }

    pub fn with_consensus<F: FnOnce(&mut ConsensusConfig)>(mut self, update: F) -> Self {
        update(&mut self.consensus_config);
        self
    }

    pub fn with_validators(mut self, n: u8) -> Self {
        self.validators_count = n;
        self
    }

    /// Adds a Rust service that has default instance configuration to the testkit. Corresponding
    /// artifact and default instance are added implicitly.
    pub fn with_default_rust_service(self, service: impl DefaultInstance) -> Self {
        self.with_artifact(service.artifact_id())
            .with_instance(service.default_instance())
            .with_rust_service(service)
    }

    /// Adds instances descriptions to the testkit that will be used for specification of builtin
    /// services of testing blockchain.
    pub fn with_instance(mut self, instance: impl Into<InstanceInitParams>) -> Self {
        self.instances.push(instance.into());
        self
    }

    /// Adds an artifact with no deploy argument. Does nothing in case artifact with given id is
    /// already added.
    pub fn with_artifact(self, artifact: impl Into<ArtifactId>) -> Self {
        self.with_parametric_artifact(artifact, ())
    }

    /// Adds an artifact with corresponding deploy argument. Does nothing in case artifact with
    /// given id is already added.
    pub fn with_parametric_artifact(
        mut self,
        artifact: impl Into<ArtifactId>,
        payload: impl BinaryValue,
    ) -> Self {
        let artifact = artifact.into();
        self.artifacts
            .entry(artifact)
            .or_insert_with(|| payload.into_bytes());
        self
    }

    /// Adds a Rust service to the sandbox.
    pub fn with_rust_service<S: ServiceFactory>(mut self, service: S) -> Self {
        self.rust_runtime = self.rust_runtime.with_factory(service);
        self
    }

    pub fn build(self) -> Sandbox {
        let mut sandbox = sandbox_with_services_uninitialized(
            self.rust_runtime,
            self.artifacts,
            self.instances,
            self.consensus_config,
            self.validators_count,
        );

        sandbox.inner.borrow_mut().sent.clear(); // To clear initial connect messages.
        if self.initialize {
            let time = sandbox.time();
            sandbox.initialize(time, 1, self.validators_count as usize);
        }
        sandbox
    }
}

fn reject_transaction(schema: &mut Schema<&Fork>, hash: &Hash) -> Result<(), ()> {
    let contains = schema.transactions_pool().contains(hash);
    schema.transactions_pool().remove(hash);
    schema.transactions().remove(hash);

    if contains {
        let x = schema.transactions_pool_len_index().get().unwrap();
        schema.transactions_pool_len_index().set(x - 1);
        Ok(())
    } else {
        Err(())
    }
}

fn gen_primitive_socket_addr(idx: u8) -> SocketAddr {
    let addr = Ipv4Addr::new(idx, idx, idx, idx);
    SocketAddr::new(IpAddr::V4(addr), u16::from(idx))
}

/// Creates and initializes `GenesisConfig` with the provided information.
fn create_genesis_config(
    consensus_config: ConsensusConfig,
    artifacts: HashMap<ArtifactId, Vec<u8>>,
    instances: Vec<InstanceInitParams>,
) -> GenesisConfig {
    let genesis_config_builder = instances.into_iter().fold(
        GenesisConfigBuilder::with_consensus_config(consensus_config),
        |builder, instance| builder.with_instance(instance),
    );

    artifacts
        .into_iter()
        .fold(genesis_config_builder, |builder, (artifact, payload)| {
            builder.with_parametric_artifact(artifact, payload)
        })
        .build()
}

/// Constructs an uninitialized instance of a `Sandbox`.
fn sandbox_with_services_uninitialized(
    rust_runtime: RustRuntimeBuilder,
    artifacts: HashMap<ArtifactId, Vec<u8>>,
    instances: Vec<InstanceInitParams>,
    consensus: ConsensusConfig,
    validators_count: u8,
) -> Sandbox {
    let keys = (0..validators_count)
        .map(|i| {
            (
                gen_keypair_from_seed(&Seed::new([i; SEED_LENGTH])),
                gen_keypair_from_seed(&Seed::new([i + validators_count; SEED_LENGTH])),
            )
        })
        .map(|(v, s)| Keys::from_keys(v.0, v.1, s.0, s.1))
        .collect::<Vec<_>>();

    let validators = keys
        .iter()
        .map(|keys| (keys.consensus_pk(), keys.consensus_sk().clone()))
        .collect::<Vec<_>>();

    let service_keys = keys
        .iter()
        .map(|keys| (keys.service_pk(), keys.service_sk().clone()))
        .collect::<Vec<_>>();

    let addresses = (1..=validators_count)
        .map(gen_primitive_socket_addr)
        .collect::<Vec<_>>();

    let str_addresses: Vec<String> = addresses.iter().map(ToString::to_string).collect();

    let connect_infos: Vec<_> = keys
        .iter()
        .zip(str_addresses.iter())
        .map(|(keys, a)| ConnectInfo {
            address: a.clone(),
            public_key: keys.consensus_pk(),
        })
        .collect();

    let genesis = ConsensusConfig {
        validator_keys: keys
            .iter()
            .map(|keys| ValidatorKeys {
                consensus_key: keys.consensus_pk(),
                service_key: keys.service_pk(),
            })
            .collect(),
        ..consensus
    };

    let connect_list_config =
        ConnectListConfig::from_validator_keys(&genesis.validator_keys, &str_addresses);

    let api_channel = mpsc::channel(100);
    let blockchain = Blockchain::new(
        TemporaryDB::new(),
        service_keys[0].clone(),
        ApiSender(api_channel.0.clone()),
    );

    let genesis_config = create_genesis_config(genesis, artifacts, instances);

    let blockchain = BlockchainBuilder::new(blockchain, genesis_config)
        .with_runtime(rust_runtime.build_for_tests())
        .build();

    let config = Configuration {
        listener: ListenerConfig {
            address: addresses[0],
            connect_list: ConnectList::from_config(connect_list_config),
        },
        service: ServiceConfig {
            service_public_key: service_keys[0].0,
            service_secret_key: service_keys[0].1.clone(),
        },
        network: NetworkConfiguration::default(),
        peer_discovery: Vec::new(),
        mempool: Default::default(),
        keys: keys[0].clone(),
    };

    let system_state = SandboxSystemStateProvider {
        listen_address: addresses[0],
        shared_time: SharedTime::new(Mutex::new(
            UNIX_EPOCH + Duration::new(INITIAL_TIME_IN_SECS, 0),
        )),
    };
    let shared_time = Arc::clone(&system_state.shared_time);

    let network_channel = mpsc::channel(100);
    let internal_channel = mpsc::channel(100);
    let node_sender = NodeSender {
        network_requests: network_channel.0.clone().wait(),
        internal_requests: internal_channel.0.clone().wait(),
        api_requests: api_channel.0.clone().wait(),
    };
    let api_state = SharedNodeState::new(5000);

    let mut handler = NodeHandler::new(
        blockchain,
        &str_addresses[0],
        node_sender,
        Box::new(system_state),
        config,
        api_state,
        None,
    );
    handler.initialize();

    let inner = SandboxInner {
        sent: GuardedQueue::default(),
        events: VecDeque::new(),
        timers: BinaryHeap::new(),
        network_requests_rx: network_channel.1,
        api_requests_rx: api_channel.1,
        internal_requests_rx: internal_channel.1,
        handler,
        time: shared_time,
    };
    let sandbox = Sandbox {
        inner: RefCell::new(inner),
        validators_map: HashMap::from_iter(validators),
        services_map: HashMap::from_iter(service_keys),
        addresses: connect_infos,
        connect: None,
    };

    // General assumption; necessary for correct work of consensus algorithm
    assert!(PROPOSE_TIMEOUT < sandbox.first_round_timeout());
    sandbox.process_events();
    sandbox
}

pub fn timestamping_sandbox() -> Sandbox {
    timestamping_sandbox_builder().build()
}

pub fn timestamping_sandbox_builder() -> SandboxBuilder {
    SandboxBuilder::new()
        .with_rust_service(TimestampingService)
        .with_default_rust_service(TimestampingService)
        .with_default_rust_service(ConfigUpdaterService)
}

#[cfg(test)]
mod tests {
    use exonum_crypto::gen_keypair;

    use super::*;

    impl Sandbox {
        fn add_peer_to_connect_list(&self, addr: SocketAddr, validator_keys: ValidatorKeys) {
            let public_key = validator_keys.consensus_key;
            let config = {
                let inner = &self.inner.borrow_mut();
                let state = &inner.handler.state;
                let mut config = state.config().clone();
                config.validator_keys.push(validator_keys);
                config
            };

            self.update_config(config);
            self.inner
                .borrow_mut()
                .handler
                .state
                .add_peer_to_connect_list(ConnectInfo {
                    address: addr.to_string(),
                    public_key,
                });
        }

        fn update_config(&self, config: ConsensusConfig) {
            self.inner.borrow_mut().handler.state.update_config(config);
        }
    }

    #[test]
    fn test_sandbox_init() {
        timestamping_sandbox();
    }

    #[test]
    fn test_sandbox_recv_and_send() {
        let s = timestamping_sandbox();
        // As far as all validators have connected to each other during
        // sandbox initialization, we need to use connect-message with unknown
        // keypair.
        let consensus = gen_keypair();
        let service = gen_keypair();
        let validator_keys = ValidatorKeys {
            consensus_key: consensus.0,
            service_key: service.0,
        };

        let new_peer_addr = gen_primitive_socket_addr(2);
        // We also need to add public key from this keypair to the ConnectList.
        // Socket address doesn't matter in this case.
        s.add_peer_to_connect_list(new_peer_addr, validator_keys);

        s.recv(&s.create_connect(
            &consensus.0,
            new_peer_addr.to_string(),
            s.time().into(),
            &user_agent(),
            &consensus.1,
        ));
        s.send(
            consensus.0,
            &s.create_connect(
                &s.public_key(ValidatorId(0)),
                s.address(ValidatorId(0)),
                s.time().into(),
                &user_agent(),
                s.secret_key(ValidatorId(0)),
            ),
        );
    }

    #[test]
    fn test_sandbox_assert_status() {
        let s = timestamping_sandbox();
        s.assert_state(Height(1), Round(1));
        s.add_time(Duration::from_millis(999));
        s.assert_state(Height(1), Round(1));
        s.add_time(Duration::from_millis(1));
        s.assert_state(Height(1), Round(2));
    }

    #[test]
    #[should_panic(expected = "Expected to send the message")]
    fn test_sandbox_expected_to_send_but_nothing_happened() {
        let s = timestamping_sandbox();
        s.send(
            s.public_key(ValidatorId(1)),
            &s.create_connect(
                &s.public_key(ValidatorId(0)),
                s.address(ValidatorId(0)),
                s.time().into(),
                &user_agent(),
                s.secret_key(ValidatorId(0)),
            ),
        );
    }

    #[test]
    #[should_panic(expected = "Expected to send message to other recipient")]
    fn test_sandbox_expected_to_send_another_message() {
        let s = timestamping_sandbox();
        // See comments to `test_sandbox_recv_and_send`.
        let (public, secret) = gen_keypair();
        let (service_key, _) = gen_keypair();
        let validator_keys = ValidatorKeys {
            consensus_key: public,
            service_key,
        };
        s.add_peer_to_connect_list(gen_primitive_socket_addr(1), validator_keys);
        s.recv(&s.create_connect(
            &public,
            s.address(ValidatorId(2)),
            s.time().into(),
            &user_agent(),
            &secret,
        ));
        s.send(
            s.public_key(ValidatorId(1)),
            &s.create_connect(
                &s.public_key(ValidatorId(0)),
                s.address(ValidatorId(0)),
                s.time().into(),
                &user_agent(),
                s.secret_key(ValidatorId(0)),
            ),
        );
    }

    #[test]
    #[should_panic(expected = "Sent unexpected message")]
    fn test_sandbox_unexpected_message_when_drop() {
        let s = timestamping_sandbox();
        // See comments to `test_sandbox_recv_and_send`.
        let (public, secret) = gen_keypair();
        let (service_key, _) = gen_keypair();
        let validator_keys = ValidatorKeys {
            consensus_key: public,
            service_key,
        };
        s.add_peer_to_connect_list(gen_primitive_socket_addr(1), validator_keys);
        s.recv(&s.create_connect(
            &public,
            s.address(ValidatorId(2)),
            s.time().into(),
            &user_agent(),
            &secret,
        ));
    }

    #[test]
    #[should_panic(expected = "Sent unexpected message")]
    fn test_sandbox_unexpected_message_when_handle_another_message() {
        let s = timestamping_sandbox();
        // See comments to `test_sandbox_recv_and_send`.
        let (public, secret) = gen_keypair();
        let (service_key, _) = gen_keypair();
        let validator_keys = ValidatorKeys {
            consensus_key: public,
            service_key,
        };
        s.add_peer_to_connect_list(gen_primitive_socket_addr(1), validator_keys);
        s.recv(&s.create_connect(
            &public,
            s.address(ValidatorId(2)),
            s.time().into(),
            &user_agent(),
            &secret,
        ));
        s.recv(&s.create_connect(
            &public,
            s.address(ValidatorId(3)),
            s.time().into(),
            &user_agent(),
            &secret,
        ));
        panic!("Oops! We don't catch unexpected message");
    }

    #[test]
    #[should_panic(expected = "Sent unexpected message")]
    fn test_sandbox_unexpected_message_when_time_changed() {
        let s = timestamping_sandbox();
        // See comments to `test_sandbox_recv_and_send`.
        let (public, secret) = gen_keypair();
        let (service_key, _) = gen_keypair();
        let validator_keys = ValidatorKeys {
            consensus_key: public,
            service_key,
        };
        s.add_peer_to_connect_list(gen_primitive_socket_addr(1), validator_keys);
        s.recv(&s.create_connect(
            &public,
            s.address(ValidatorId(2)),
            s.time().into(),
            &user_agent(),
            &secret,
        ));
        s.add_time(Duration::from_millis(1000));
        panic!("Oops! We don't catch unexpected message");
    }
}<|MERGE_RESOLUTION|>--- conflicted
+++ resolved
@@ -44,20 +44,14 @@
         ApiSender, Configuration, ConnectInfo, ConnectList, ConnectListConfig, ExternalMessage,
         ListenerConfig, NodeHandler, NodeSender, ServiceConfig, State, SystemStateProvider,
     },
-<<<<<<< HEAD
-    runtime::{ArtifactId, SnapshotExt},
-=======
-    runtime::{
-        rust::{DefaultInstance, RustRuntimeBuilder, ServiceFactory},
-        ArtifactId, SnapshotExt,
-    },
->>>>>>> c05b2ce5
 };
 use exonum_keys::Keys;
 use exonum_merkledb::{
     BinaryValue, Fork, MapProof, ObjectHash, Snapshot, SystemSchema, TemporaryDB,
 };
-use exonum_rust_runtime::{DefaultInstance, RustRuntime, ServiceFactory};
+use exonum_rust_runtime::{
+    ArtifactId, DefaultInstance, RustRuntimeBuilder, ServiceFactory, SnapshotExt,
+};
 use futures::{sync::mpsc, Async, Future, Sink, Stream};
 
 use std::{
