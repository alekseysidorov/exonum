--- conflicted
+++ resolved
@@ -47,19 +47,8 @@
 pub mod proto;
 mod transactions;
 
-<<<<<<< HEAD
-use exonum::runtime::InstanceId;
 use exonum_derive::*;
-use exonum_rust_runtime::{DefaultInstance, Service};
-use failure::format_err;
-use semver::VersionReq;
-=======
-use exonum::runtime::{
-    rust::{DefaultInstance, Service},
-    versioning, InstanceId,
-};
-use exonum_derive::*;
->>>>>>> 7bb9314b
+use exonum_rust_runtime::{versioning, DefaultInstance, InstanceId, Service};
 
 use std::{fmt, str::FromStr};
 
@@ -86,7 +75,7 @@
 /// # Examples
 ///
 /// ```
-/// # use exonum::runtime::InstanceId;
+/// # use exonum_rust_runtime::InstanceId;
 /// # use exonum_derive::*;
 /// # use exonum_middleware_service::{ArtifactReq, CheckedCall};
 /// let req: ArtifactReq = "some.Service@^1.3.0".parse().unwrap();
