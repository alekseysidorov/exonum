--- conflicted
+++ resolved
@@ -506,24 +506,22 @@
     assert_eq!(res.unwrap_err().kind(), ErrorKind::Unexpected);
 
     // Now, the same statuses retrieved via explorer web API.
-    let statuses = {
-        let mut output = Vec::new();
-
-        for &hash in &[
-            tx.object_hash(),
-            error_tx.object_hash(),
-            panicking_tx.object_hash(),
-        ] {
-            let info: TransactionInfo = api
-                .public(ApiKind::Explorer)
-                .query(&TransactionQuery::new(hash))
-                .get("v1/transactions")
-                .await
-                .unwrap();
-            output.push(info.as_committed().unwrap().status().map_err(Clone::clone));
-        }
-        output
-    };
+    let mut statuses = Vec::new();
+
+    for &hash in &[
+        tx.object_hash(),
+        error_tx.object_hash(),
+        panicking_tx.object_hash(),
+    ] {
+        let info: TransactionInfo = api
+            .public(ApiKind::Explorer)
+            .query(&TransactionQuery::new(hash))
+            .get("v1/transactions")
+            .await
+            .unwrap();
+        statuses.push(info.as_committed().unwrap().status().map_err(Clone::clone));
+    }
+
     check_statuses(&statuses);
 }
 
@@ -582,12 +580,8 @@
             service_id: SERVICE_ID,
             with_proof: false,
         })
-<<<<<<< HEAD
-        .get::<CallStatusResponse>("v1/call_status/before_transactions")
-        .await
-=======
         .get("v1/call_status/before_transactions")
->>>>>>> 3b0c4fd2
+        .await
         .expect("Explorer Api unexpectedly failed");
     assert!(response.0.is_ok());
 
@@ -602,12 +596,8 @@
             service_id: SERVICE_ID,
             with_proof: true,
         })
-<<<<<<< HEAD
-        .get::<CallStatusResponse>("v1/call_status/before_transactions")
-        .await
-=======
         .get("v1/call_status/before_transactions")
->>>>>>> 3b0c4fd2
+        .await
         .expect("Explorer Api unexpectedly failed");
     let proof = match response {
         CallStatusResponse::Proof(proof) => proof,
@@ -625,12 +615,8 @@
             hash: tx.object_hash(),
             with_proof: true,
         })
-<<<<<<< HEAD
-        .get::<CallStatusResponse>("v1/call_status/transaction")
-        .await
-=======
         .get("v1/call_status/transaction")
->>>>>>> 3b0c4fd2
+        .await
         .expect("Explorer Api unexpectedly failed");
 
     let proof = match response {
@@ -647,12 +633,8 @@
             service_id: SERVICE_ID,
             with_proof: false,
         })
-<<<<<<< HEAD
-        .get::<CallStatusResponse>("v1/call_status/after_transactions")
-        .await
-=======
         .get("v1/call_status/after_transactions")
->>>>>>> 3b0c4fd2
+        .await
         .expect("Explorer Api unexpectedly failed");
     assert!(response.0.is_ok());
 }
@@ -670,12 +652,8 @@
             hash: tx.object_hash(),
             with_proof: true,
         })
-<<<<<<< HEAD
-        .get::<CallStatusResponse>("v1/call_status/transaction")
-        .await
-=======
         .get("v1/call_status/transaction")
->>>>>>> 3b0c4fd2
+        .await
         .expect("Explorer Api unexpectedly failed");
 
     let proof = match response {
@@ -689,31 +667,6 @@
     assert!(execution_error
         .description()
         .contains("Adding zero does nothing!"));
-<<<<<<< HEAD
-
-    let response = api
-        .public(ApiKind::Explorer)
-        .query(&CallStatusQuery {
-            height: Height(1),
-            service_id: SERVICE_ID,
-        })
-        .get::<CallStatusResponse>("v1/call_status/before_transactions")
-        .await
-        .expect("Explorer Api unexpectedly failed");
-    assert!(response.status.0.is_ok());
-
-    let response = api
-        .public(ApiKind::Explorer)
-        .query(&CallStatusQuery {
-            height: Height(1),
-            service_id: SERVICE_ID,
-        })
-        .get::<CallStatusResponse>("v1/call_status/after_transactions")
-        .await
-        .expect("Explorer Api unexpectedly failed");
-    assert!(response.status.0.is_ok());
-=======
->>>>>>> 3b0c4fd2
 }
 
 #[actix_rt::test]
@@ -730,88 +683,25 @@
             service_id: SERVICE_ID,
             with_proof: false,
         })
-<<<<<<< HEAD
-        .get::<CallStatusResponse>("v1/call_status/after_transactions")
-        .await
-=======
         .get("v1/call_status/after_transactions")
->>>>>>> 3b0c4fd2
+        .await
         .expect("Explorer Api unexpectedly failed");
     let execution_error = response.0.unwrap_err();
     assert!(execution_error
         .description()
         .contains("What's the question?"));
 
-<<<<<<< HEAD
-    let response = api
-        .public(ApiKind::Explorer)
-        .query(&CallStatusQuery {
-            height: Height(1),
-            service_id: SERVICE_ID,
-        })
-        .get::<CallStatusResponse>("v1/call_status/before_transactions")
-        .await
-        .expect("Explorer Api unexpectedly failed");
-    assert!(response.status.0.is_ok());
-
-    let response = api
-        .public(ApiKind::Explorer)
-        .query(&TransactionQuery {
-            hash: tx.object_hash(),
-        })
-        .get::<CallStatusResponse>("v1/call_status/transaction")
-        .await
-        .expect("Explorer Api unexpectedly failed");
-    assert!(response.status.0.is_ok());
-}
-
-#[actix_rt::test]
-async fn test_explorer_api_without_error() {
-    let (mut testkit, api) = init_testkit();
-    let tx = KeyPair::random().increment(SERVICE_ID, 1);
-
-    testkit.create_block_with_transaction(tx.clone());
-
-    let response = api
-=======
     let response: CallStatusResponse = api
->>>>>>> 3b0c4fd2
         .public(ApiKind::Explorer)
         .query(&CallStatusQuery {
             height: Height(1),
             service_id: SERVICE_ID,
             with_proof: true,
         })
-<<<<<<< HEAD
-        .get::<CallStatusResponse>("v1/call_status/before_transactions")
-        .await
-=======
         .get("v1/call_status/after_transactions")
->>>>>>> 3b0c4fd2
+        .await
         .expect("Explorer Api unexpectedly failed");
 
-<<<<<<< HEAD
-    let response = api
-        .public(ApiKind::Explorer)
-        .query(&TransactionQuery {
-            hash: tx.object_hash(),
-        })
-        .get::<CallStatusResponse>("v1/call_status/transaction")
-        .await
-        .expect("Explorer Api unexpectedly failed");
-    assert!(response.status.0.is_ok());
-
-    let response = api
-        .public(ApiKind::Explorer)
-        .query(&CallStatusQuery {
-            height: Height(1),
-            service_id: SERVICE_ID,
-        })
-        .get::<CallStatusResponse>("v1/call_status/after_transactions")
-        .await
-        .expect("Explorer Api unexpectedly failed");
-    assert!(response.status.0.is_ok());
-=======
     let proof = match response {
         CallStatusResponse::Proof(proof) => proof,
         other => panic!("Unexpected proof format: {:?}", other),
@@ -823,5 +713,4 @@
     assert!(execution_error
         .description()
         .contains("What's the question?"));
->>>>>>> 3b0c4fd2
 }