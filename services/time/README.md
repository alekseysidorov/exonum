--- conflicted
+++ resolved
@@ -27,106 +27,8 @@
 `exonum-time` service to obtain current time can be found in
 the [examples](examples) folder:
 
-<<<<<<< HEAD
-fn main() -> Result<(), failure::Error> {
-    exonum::helpers::init_logger().unwrap();
-    NodeBuilder::new()
-        .with_service(TimeServiceFactory::default())
-        .with_service(MarkerService)
-        .run()
-}
-```
-
-### Importing the data schema
-
-Typical usage of the service boils down to importing the schema and calling its
-`time()` or `validators_time()` methods.
-
-Below is an example of a method for processing a transaction,
-which must be executed no later than the specified time
-(this time is written in the transaction body in a separate field):
-
-```rust
-/// The argument of the `MarkerInterface::mark` method.
-#[derive(Serialize, Deserialize, Debug, Clone, ProtobufConvert, BinaryValue, ObjectHash)]
-#[protobuf_convert(source = "proto::TxMarker")]
-pub struct TxMarker {
-    mark: i32,
-    time: DateTime<Utc>,
-}
-
-/// Marker service transactions interface definition.
-#[exonum_interface]
-pub trait MarkerTransactions {
-    /// Transaction, which must be executed no later
-    /// than the specified time (field `time`).
-    fn mark(&self, context: ExecutionContext<'_>, arg: TxMarker) -> Result<(), ExecutionError>;
-}
-
-#[derive(Debug, ServiceDispatcher, ServiceFactory)]
-#[service_factory(
-    artifact_name = "marker",
-    artifact_version = "0.1.0",
-    proto_sources = "proto"
-)]
-#[service_dispatcher(implements("MarkerTransactions"))]
-struct MarkerService;
-
-/// Marker service database schema.
-#[derive(Debug, FromAccess)]
-pub struct MarkerSchema<T: Access> {
-    pub marks: ProofMapIndex<T::Base, PublicKey, i32>,
-}
-
-impl MarkerTransactions for MarkerService {
-    fn mark(
-      &self,
-      context: ExecutionContext<'_>,
-      arg: TxMarker
-    ) -> Result<(), ExecutionError> {
-        let author = context
-            .caller()
-            .author()
-            .expect("Wrong `TxMarker` initiator");
-
-        let data = context.data();
-        let time_service_data = data
-            .for_service(TIME_SERVICE_NAME)
-            .expect("No time service data");
-        let time = TimeSchema::new(time_service_data).time.get();
-        match time {
-            Some(current_time) if current_time <= arg.time => {
-                let mut schema = MarkerSchema::new(context.service_data());
-                schema.marks.put(&author, arg.mark);
-            }
-            _ => {}
-        }
-        Ok(())
-    }
-}
-```
-
-See the full implementation of the [service][service], which uses the time oracle.
-
-You can get the time of each validator node in the same manner
-the consolidated time of the system is obtained:
-
-```rust
-// Gets the data of time service instance
-let data = context.data();
-let time_service_data = data
-    .for_service("time_service_name")
-    .expect("No time service data");
-let time_schema = TimeSchema::new(time_service_data);
-// Gets the times of all validators.
-let validators_time = time_schema.time.get();
-// Gets the time of validator with a public key equal to `public_key`.
-let validator_time = time_schema.validators_times.get(&public_key);
-```
-=======
 - [node example]
 - [service example]
->>>>>>> eeae256f
 
 ## Further Reading
 
