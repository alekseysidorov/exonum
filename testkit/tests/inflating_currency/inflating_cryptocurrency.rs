--- conflicted
+++ resolved
@@ -11,11 +11,8 @@
 // WITHOUT WARRANTIES OR CONDITIONS OF ANY KIND, either express or implied.
 // See the License for the specific language governing permissions and
 // limitations under the License.
-<<<<<<< HEAD
-=======
 use std::borrow::Cow;
 
->>>>>>> f6deb4c7
 use exonum_merkledb::{IndexAccess, MapIndex, Snapshot};
 
 use exonum::{
@@ -26,11 +23,7 @@
     },
     crypto::{Hash, PublicKey, SecretKey},
     helpers::Height,
-<<<<<<< HEAD
     messages::{AnyTx, Message, Signed},
-=======
-    messages::{Message, RawTransaction, Signed},
->>>>>>> f6deb4c7
 };
 
 use super::proto;
@@ -93,11 +86,7 @@
 
     /// Returns an immutable version of the wallets table.
     pub fn wallets(&self) -> MapIndex<T, PublicKey, Wallet> {
-<<<<<<< HEAD
-        MapIndex::new("cryptocurrency.wallets", self.view)
-=======
         MapIndex::new("cryptocurrency.wallets", self.view.clone())
->>>>>>> f6deb4c7
     }
 
     /// Gets a specific wallet from the storage.
