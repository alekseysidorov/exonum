use serde_json::value::ToJson;
use router::Router;
use blockchain_explorer::api::{Api, ApiError};
use iron::prelude::*;
use bodyparser;
use exonum::crypto::{PublicKey, SecretKey, Hash, HexValue};
use exonum::blockchain::{Blockchain, StoredConfiguration, Schema};
use {StorageValueConfigProposeData, TxConfigPropose, TxConfigVote, ConfigTx, ConfigurationSchema};
use exonum::storage::{Map, StorageValue};

use exonum::node::{TxSender, NodeChannel, TransactionSend};
pub type ConfigTxSender = TxSender<NodeChannel>;

#[derive(Serialize, Deserialize)]
pub struct ApiResponseConfigHashInfo {
    pub hash: Hash,
    pub config: StoredConfiguration,
}

#[derive(Serialize, Deserialize)]
pub struct ApiResponseConfigInfo {
    pub committed_config: Option<StoredConfiguration>,
    pub propose: Option<StorageValueConfigProposeData>,
}

#[derive(Serialize, Deserialize)]
pub enum ApiResponseVotesInfo {
    Votes(Vec<Option<TxConfigVote>>),
    ProposeAbsent(Option<()>),
}

#[derive(Serialize, Deserialize)]
pub struct ApiResponseProposePost {
    pub tx_hash: Hash,
    pub cfg_hash: Hash,
}

#[derive(Serialize, Deserialize)]
pub struct ApiResponseVotePost {
    pub tx_hash: Hash,
}

#[derive(Clone)]
pub struct PrivateConfigApi<T: TransactionSend + Clone> {
    pub channel: T,
    pub config: (PublicKey, SecretKey),
}

#[derive(Clone)]
pub struct PublicConfigApi {
    pub blockchain: Blockchain,
}

impl PublicConfigApi {
    fn get_actual_config(&self) -> Result<ApiResponseConfigHashInfo, ApiError> {
<<<<<<< HEAD
        let actual_cfg = Schema::new(&self.blockchain.view())
            .get_actual_configuration()?;
=======
        let actual_cfg = Schema::new(&self.blockchain.view()).actual_configuration()?;
>>>>>>> 423933f0
        let res = ApiResponseConfigHashInfo {
            hash: actual_cfg.hash(),
            config: actual_cfg,
        };
        Ok(res)
    }

    fn get_following_config(&self) -> Result<Option<ApiResponseConfigHashInfo>, ApiError> {
<<<<<<< HEAD
        let following_cfg = Schema::new(&self.blockchain.view())
            .get_following_configuration()?;
=======
        let following_cfg = Schema::new(&self.blockchain.view()).following_configuration()?;
>>>>>>> 423933f0
        let res = following_cfg.map(|cfg| {
                                        ApiResponseConfigHashInfo {
                                            hash: cfg.hash(),
                                            config: cfg,
                                        }
                                    });
        Ok(res)
    }

    fn get_config_by_hash(&self, hash: &Hash) -> Result<ApiResponseConfigInfo, ApiError> {
        let view = self.blockchain.view();
        let general_schema = Schema::new(&view);
        let committed_config = general_schema.configs().get(hash)?;

        let configuration_schema = ConfigurationSchema::new(&view);
        let propose = configuration_schema.config_data().get(hash)?;
        let res = ApiResponseConfigInfo {
            committed_config: committed_config,
            propose: propose,
        };
        Ok(res)
    }


    fn get_votes_for_propose(&self, cfg_hash: &Hash) -> Result<ApiResponseVotesInfo, ApiError> {
        let view = self.blockchain.view();
        let configuration_schema = ConfigurationSchema::new(&view);
        let res = match configuration_schema.config_data().get(cfg_hash)? {
            None => ApiResponseVotesInfo::ProposeAbsent(None),
            Some(_) => ApiResponseVotesInfo::Votes(configuration_schema.get_votes(cfg_hash)?),
        };
        Ok(res)
    }
}

impl<T> PrivateConfigApi<T>
    where T: TransactionSend + Clone
{
    fn put_config_propose(&self,
                          cfg: StoredConfiguration)
                          -> Result<ApiResponseProposePost, ApiError> {
        let cfg_hash = cfg.hash();
        let config_propose = TxConfigPropose::new(&self.config.0, &cfg.serialize(), &self.config.1);
        let tx_hash = config_propose.hash();
        let ch = self.channel.clone();
        ch.send(ConfigTx::ConfigPropose(config_propose))?;
        let res = ApiResponseProposePost {
            tx_hash: tx_hash,
            cfg_hash: cfg_hash,
        };
        Ok(res)
    }

    fn put_config_vote(&self, cfg_hash: &Hash) -> Result<ApiResponseVotePost, ApiError> {
        let config_vote = TxConfigVote::new(&self.config.0, cfg_hash, &self.config.1);
        let tx_hash = config_vote.hash();
        let ch = self.channel.clone();
        ch.send(ConfigTx::ConfigVote(config_vote))?;
        let res = ApiResponseVotePost { tx_hash: tx_hash };
        Ok(res)
    }
}

impl Api for PublicConfigApi {
    fn wire(&self, router: &mut Router) {

        let _self = self.clone();
        let config_actual = move |_: &mut Request| -> IronResult<Response> {
            let info = _self.get_actual_config()?;
            _self.ok_response(&info.to_json())
        };

        let _self = self.clone();
        let config_following = move |_: &mut Request| -> IronResult<Response> {
            let info = _self.get_following_config()?;
            _self.ok_response(&info.to_json())
        };

        let _self = self.clone();
        let config_by_hash = move |req: &mut Request| -> IronResult<Response> {
            let params = req.extensions.get::<Router>().unwrap();
            match params.find("hash") {
                Some(hash_str) => {
                    let hash = Hash::from_hex(hash_str).map_err(ApiError::from)?;
                    let info = _self.get_config_by_hash(&hash)?;
                    _self.ok_response(&info.to_json())
                }
                None => Err(ApiError::IncorrectRequest)?,
            }
        };

        let _self = self.clone();
        let get_votes_for_propose = move |req: &mut Request| -> IronResult<Response> {
            let params = req.extensions.get::<Router>().unwrap();
            match params.find("hash") {
                Some(hash_str) => {
                    let propose_cfg_hash = Hash::from_hex(hash_str).map_err(ApiError::from)?;
                    let info = _self.get_votes_for_propose(&propose_cfg_hash)?;
                    _self.ok_response(&info.to_json())
                }
                None => Err(ApiError::IncorrectRequest)?,
            }
        };
        router.get("/api/v1/config/actual", config_actual, "config_actual");
        router.get("/api/v1/config/following",
                   config_following,
                   "config_following");
        router.get("/api/v1/configs/:hash", config_by_hash, "config_by_hash");
        router.get("/api/v1/configs/:hash/votes",
                   get_votes_for_propose,
                   "get_votes_for_propose");

    }
}

impl<T> Api for PrivateConfigApi<T>
    where T: 'static + TransactionSend + Clone
{
    fn wire(&self, router: &mut Router) {
        let _self = self.clone();
        let put_config_propose = move |req: &mut Request| -> IronResult<Response> {
            match req.get::<bodyparser::Struct<StoredConfiguration>>() {
                Ok(Some(cfg)) => {
                    let info = _self.put_config_propose(cfg)?;
                    _self.ok_response(&info.to_json())
                }
                Ok(None) => Err(ApiError::IncorrectRequest)?,
                Err(e) => {
                    error!("Couldn't parse stored configurations:{:?}", e);
                    Err(ApiError::IncorrectRequest)?
                }
            }
        };

        let _self = self.clone();
        let put_config_vote = move |req: &mut Request| -> IronResult<Response> {
            let params = req.extensions.get::<Router>().unwrap();
            match params.find("hash") {
                Some(hash_str) => {
                    let propose_cfg_hash = Hash::from_hex(hash_str).map_err(ApiError::from)?;
                    let info = _self.put_config_vote(&propose_cfg_hash)?;
                    _self.ok_response(&info.to_json())
                }
                None => Err(ApiError::IncorrectRequest)?,
            }
        };
        router.post("/api/v1/configs/postpropose",
                    put_config_propose,
                    "put_config_propose");
        router.post("/api/v1/configs/:hash/postvote",
                    put_config_vote,
                    "put_config_vote");
    }
}<|MERGE_RESOLUTION|>--- conflicted
+++ resolved
@@ -53,12 +53,8 @@
 
 impl PublicConfigApi {
     fn get_actual_config(&self) -> Result<ApiResponseConfigHashInfo, ApiError> {
-<<<<<<< HEAD
-        let actual_cfg = Schema::new(&self.blockchain.view())
-            .get_actual_configuration()?;
-=======
+
         let actual_cfg = Schema::new(&self.blockchain.view()).actual_configuration()?;
->>>>>>> 423933f0
         let res = ApiResponseConfigHashInfo {
             hash: actual_cfg.hash(),
             config: actual_cfg,
@@ -67,12 +63,8 @@
     }
 
     fn get_following_config(&self) -> Result<Option<ApiResponseConfigHashInfo>, ApiError> {
-<<<<<<< HEAD
-        let following_cfg = Schema::new(&self.blockchain.view())
-            .get_following_configuration()?;
-=======
+
         let following_cfg = Schema::new(&self.blockchain.view()).following_configuration()?;
->>>>>>> 423933f0
         let res = following_cfg.map(|cfg| {
                                         ApiResponseConfigHashInfo {
                                             hash: cfg.hash(),
