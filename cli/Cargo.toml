[package]
name = "exonum-cli"
version = "0.13.0-rc.2"
authors = ["The Exonum Team <contact@exonum.com>"]
edition = "2018"
homepage = "https://exonum.com/"
repository = "https://github.com/exonum/exonum"
documentation = "https://docs.rs/exonum-cli"
license = "Apache-2.0"
keywords = ["exonum", "cli", "library"]
categories = ["command-line-interface", "configuration"]
description = "Helper crate for secure and convenient configuration of the Exonum nodes."

[dependencies]
exonum = { version = "0.13.0-rc.2", path = "../exonum" }
exonum-supervisor = { version = "0.13.0-rc.2", path = "../services/supervisor" }
<<<<<<< HEAD
exonum-rust-runtime = { version = "0.13.0-rc.2", path = "../runtimes/rust" }
structopt = "0.3.1"
serde = "1.0.101"
serde_derive = "1.0.101"
=======
structopt = "0.3"
serde = "1.0"
log = "0.4"
serde_derive = "1.0"
>>>>>>> bf00ec4a
failure = "0.1"
zeroize = "0.9"
rpassword = "4.0"
toml = "0.5"

[dev-dependencies]
pretty_assertions = "0.6"
tempfile = "3.1"<|MERGE_RESOLUTION|>--- conflicted
+++ resolved
@@ -14,17 +14,11 @@
 [dependencies]
 exonum = { version = "0.13.0-rc.2", path = "../exonum" }
 exonum-supervisor = { version = "0.13.0-rc.2", path = "../services/supervisor" }
-<<<<<<< HEAD
 exonum-rust-runtime = { version = "0.13.0-rc.2", path = "../runtimes/rust" }
-structopt = "0.3.1"
-serde = "1.0.101"
-serde_derive = "1.0.101"
-=======
 structopt = "0.3"
 serde = "1.0"
 log = "0.4"
 serde_derive = "1.0"
->>>>>>> bf00ec4a
 failure = "0.1"
 zeroize = "0.9"
 rpassword = "4.0"
